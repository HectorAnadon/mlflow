--- conflicted
+++ resolved
@@ -1,7 +1,5 @@
 # CHANGELOG
 
-<<<<<<< HEAD
-=======
 ## 1.30.0 (2022-10-19)
 
 MLflow 1.30.0 includes several major features and improvements
@@ -53,7 +51,6 @@
 
 #7093, #7095, #7092, #7064, #7049, #6921, #6920, #6940, #6926, #6923, #6862, @jerrylian-db; #6946, #6954, #6938, @mingyu89; #7047, #7087, #7056, #6936, #6925, #6892, #6860, #6828, @sunishsheth2009; #7061, #7058, #7098, #7071, #7073, #7057, #7038, #7029, #6918, #6993, #6944, #6976, #6960, #6933, #6943, #6941, #6900, #6901, #6898, #6890, #6888, #6886, #6887, #6885, #6884, #6849, #6835, #6834, @harupy; #7094, #7065, #7053, #7026, #7034, #7021, #7020, #6999, #6998, #6996, #6990, #6989, #6934, #6924, #6896, #6895, #6876, #6875, #6861, @prithvikannan; #7081, #7030, #7031, #6965, #6750, @bbarnes52; #7080, #7069, #7051, #7039, #7012, #7004, @dbczumar; #7054, @jinzhang21; #7055, #7037, #7036, #6949, #6951, @apurva-koti; #6815, @michaguenther; #6897, @chaturvedakash; #7025, #6981, #6950, #6948, #6937, #6829, #6830, @BenWilson2; #6982, @vadim; #6985, #6927, @kriscon-db; #6917, #6919, #6872, #6855, @WeichenXu123; #6980, @utkarsh867; #6973, #6935, @wentinghu; #6930, @mingyangge-db; #6956, @RohanBha1; #6916, @av-maslov; #6824, @shrinath-suresh; #6732, @oojo12; #6807, @ikrizanic; #7066, @subramaniam20jan; #7043, @AvikantSrivastava; #6879, @jspablo
 
->>>>>>> ca98d871
 ## 1.29.0 (2022-09-16)
 
 MLflow 1.29.0 includes several major features and improvements
