import json
import math
import numpy as np
import os
import signal
import pandas as pd
from collections import namedtuple
from packaging.version import Version

import pytest
import random
from sklearn import datasets
import sklearn.neighbors as knn

from io import StringIO

import mlflow.pyfunc.scoring_server as pyfunc_scoring_server
import mlflow.sklearn
from mlflow.models import ModelSignature, infer_signature
from mlflow.protos.databricks_pb2 import ErrorCode, BAD_REQUEST
from mlflow.pyfunc import PythonModel
from mlflow.pyfunc.scoring_server import get_cmd
from mlflow.types import Schema, ColSpec, DataType
from mlflow.utils.file_utils import TempDir
from mlflow.utils.proto_json_utils import NumpyEncoder
from mlflow.utils import env_manager as _EnvManager
from mlflow.version import VERSION

from tests.helper_functions import (
    pyfunc_serve_and_score_model,
    random_int,
    random_str,
    expect_status_code,
)

import keras

# pylint: disable=no-name-in-module,reimported
if Version(keras.__version__) >= Version("2.6.0"):
    from tensorflow.keras.models import Model
    from tensorflow.keras.layers import Dense, Input, Concatenate
    from tensorflow.keras.optimizers import SGD
else:
    from keras.models import Model
    from keras.layers import Dense, Input, Concatenate
    from keras.optimizers import SGD


ModelWithData = namedtuple("ModelWithData", ["model", "inference_data"])


@pytest.fixture
def pandas_df_with_all_types():
    pdf = pd.DataFrame(
        {
            "boolean": [True, False, True],
            "integer": np.array([1, 2, 3], np.int32),
            "long": np.array([1, 2, 3], np.int64),
            "float": np.array([math.pi, 2 * math.pi, 3 * math.pi], np.float32),
            "double": [math.pi, 2 * math.pi, 3 * math.pi],
            "binary": [bytearray([1, 2, 3]), bytearray([4, 5, 6]), bytearray([7, 8, 9])],
            "datetime": [
                np.datetime64("2021-01-01 00:00:00"),
                np.datetime64("2021-02-02 00:00:00"),
                np.datetime64("2021-03-03 12:00:00"),
            ],
        }
    )
    pdf["string"] = pd.Series(["a", "b", "c"], dtype=DataType.string.to_pandas())
    return pdf


@pytest.fixture
def pandas_df_with_csv_types():
    pdf = pd.DataFrame(
        {
            "boolean": [True, False, True],
            "integer": np.array([1, 2, 3], np.int32),
            "long": np.array([1, 2, 3], np.int64),
            "float": np.array([math.pi, 2 * math.pi, 3 * math.pi], np.float32),
            "double": [math.pi, 2 * math.pi, 3 * math.pi],
        }
    )
    pdf["string"] = pd.Series(["a", "b", "c"], dtype=DataType.string.to_pandas())
    return pdf


@pytest.fixture(scope="module")
def sklearn_model():
    iris = datasets.load_iris()
    X = iris.data[:, :2]  # we only take the first two features.
    y = iris.target
    knn_model = knn.KNeighborsClassifier()
    knn_model.fit(X, y)
    return ModelWithData(model=knn_model, inference_data=X)


@pytest.fixture(scope="module")
def keras_model():
    iris = datasets.load_iris()
    data = pd.DataFrame(
        data=np.c_[iris["data"], iris["target"]], columns=iris["feature_names"] + ["target"]
    )
    y = data["target"]
    X = data.drop("target", axis=1).values
    input_a = Input(shape=(2,), name="a")
    input_b = Input(shape=(2,), name="b")
    output = Dense(1)(Dense(3, input_dim=4)(Concatenate()([input_a, input_b])))
    model = Model(inputs=[input_a, input_b], outputs=output)
    model.compile(loss="mean_squared_error", optimizer=SGD())
    model.fit([X[:, :2], X[:, -2:]], y)
    return ModelWithData(model=model, inference_data=X)


@pytest.fixture
def model_path(tmpdir):
    return str(os.path.join(tmpdir.strpath, "model"))


def test_scoring_server_responds_to_malformed_json_input_with_error_code_and_message(
    sklearn_model, model_path
):
    mlflow.sklearn.save_model(sk_model=sklearn_model.model, path=model_path)

    malformed_json_content = "this is,,,, not valid json"
    response = pyfunc_serve_and_score_model(
        model_uri=os.path.abspath(model_path),
        data=malformed_json_content,
        content_type=pyfunc_scoring_server.CONTENT_TYPE_JSON,
    )
    response_json = json.loads(response.content)
    assert response_json.get("error_code") == ErrorCode.Name(BAD_REQUEST)
    message = response_json.get("message")
    expected_message = (
        "Failed to parse input from JSON. Ensure that input is a valid JSON formatted string."
    )
    assert expected_message in message


def test_scoring_server_responds_to_invalid_json_format_with_error_code_and_message(
    sklearn_model, model_path
):
    mlflow.sklearn.save_model(sk_model=sklearn_model.model, path=model_path)
    for not_a_dict_content in [1, "1", [1]]:
        incorrect_json_content = json.dumps(not_a_dict_content)
        response = pyfunc_serve_and_score_model(
            model_uri=os.path.abspath(model_path),
            data=incorrect_json_content,
            content_type=pyfunc_scoring_server.CONTENT_TYPE_JSON,
        )
        response_json = json.loads(response.content)
        assert response_json.get("error_code") == ErrorCode.Name(BAD_REQUEST)
        assert "message" in response_json
        message = response_json.get("message")
        assert "The input must be a JSON dictionary with exactly one of the input fields" in message

    for incorrect_format in [
        {"not": "a serialized dataframe"},
        {"dataframe_records": [], "dataframe_split": {"data": []}},
    ]:
        incorrect_json_content = json.dumps(incorrect_format)
        response = pyfunc_serve_and_score_model(
            model_uri=os.path.abspath(model_path),
            data=incorrect_json_content,
            content_type=pyfunc_scoring_server.CONTENT_TYPE_JSON,
        )
        response_json = json.loads(response.content)
        assert response_json.get("error_code") == ErrorCode.Name(BAD_REQUEST)
        message = response_json.get("message")
        assert "The input must be a JSON dictionary with exactly one of the input fields" in message


def test_scoring_server_responds_to_invalid_pandas_input_format_with_stacktrace_and_error_code(
    sklearn_model, model_path
):
    mlflow.sklearn.save_model(sk_model=sklearn_model.model, path=model_path)

    pdf = pd.DataFrame(sklearn_model.inference_data)
    wrong_records_content = json.dumps({"dataframe_records": pdf.to_dict(orient="split")})
    wrong_split_content = json.dumps({"dataframe_split": pdf.to_dict(orient="records")})

    response = pyfunc_serve_and_score_model(
        model_uri=os.path.abspath(model_path),
        data=wrong_split_content,
        content_type=pyfunc_scoring_server.CONTENT_TYPE_JSON,
    )
    response_json = json.loads(response.content)
    assert response_json.get("error_code") == ErrorCode.Name(BAD_REQUEST)
    message = response_json.get("message")
    assert "Dataframe split format must be a dictionary. Got list" in message

    response = pyfunc_serve_and_score_model(
        model_uri=os.path.abspath(model_path),
        data=wrong_records_content,
        content_type=pyfunc_scoring_server.CONTENT_TYPE_JSON,
    )
    response_json = json.loads(response.content)
    assert response_json.get("error_code") == ErrorCode.Name(BAD_REQUEST)
    message = response_json.get("message")
    assert "Dataframe records format must be a list of records. Got dictionary." in message


def test_scoring_server_responds_to_invalid_dataframe_with_stacktrace_and_error_code(
    sklearn_model, model_path
):
    mlflow.sklearn.save_model(sk_model=sklearn_model.model, path=model_path)

    invalid_dataframe_content = json.dumps(
        {"dataframe_split": {"index": [1, 2], "data": [[1], [2], [3]]}}
    )

    response = pyfunc_serve_and_score_model(
        model_uri=os.path.abspath(model_path),
        data=invalid_dataframe_content,
        content_type=pyfunc_scoring_server.CONTENT_TYPE_JSON,
    )
    response_json = json.loads(response.content)
    assert response_json.get("error_code") == ErrorCode.Name(BAD_REQUEST)
    message = response_json.get("message")
    assert "Provided dataframe_split field is not a valid dataframe representation" in message


def test_scoring_server_responds_to_incompatible_inference_dataframe_with_stacktrace_and_error_code(
    sklearn_model, model_path
):
    mlflow.sklearn.save_model(sk_model=sklearn_model.model, path=model_path)
    incompatible_df = pd.DataFrame(np.array(range(10)))

    response = pyfunc_serve_and_score_model(
        model_uri=os.path.abspath(model_path),
        data=incompatible_df,
        content_type=pyfunc_scoring_server.CONTENT_TYPE_JSON,
    )
    response_json = json.loads(response.content)
    assert "error_code" in response_json
    assert response_json["error_code"] == ErrorCode.Name(BAD_REQUEST)
    assert "message" in response_json
    assert "stack_trace" in response_json


def test_scoring_server_responds_to_invalid_csv_input_with_stacktrace_and_error_code(
    sklearn_model, model_path
):
    mlflow.sklearn.save_model(sk_model=sklearn_model.model, path=model_path)

    # Any empty string is not valid pandas CSV
    incorrect_csv_content = ""
    response = pyfunc_serve_and_score_model(
        model_uri=os.path.abspath(model_path),
        data=incorrect_csv_content,
        content_type=pyfunc_scoring_server.CONTENT_TYPE_CSV,
    )
    response_json = json.loads(response.content)
    assert "error_code" in response_json
    assert response_json["error_code"] == ErrorCode.Name(BAD_REQUEST)
    assert "message" in response_json
    assert "stack_trace" in response_json


def test_scoring_server_successfully_evaluates_correct_dataframes_with_pandas_records_orientation(
    sklearn_model, model_path
):
    mlflow.sklearn.save_model(sk_model=sklearn_model.model, path=model_path)

    pandas_record_content = json.dumps(
        {"dataframe_records": pd.DataFrame(sklearn_model.inference_data).to_dict(orient="records")}
    )

    response_records_content_type = pyfunc_serve_and_score_model(
        model_uri=os.path.abspath(model_path),
        data=pandas_record_content,
        content_type=pyfunc_scoring_server.CONTENT_TYPE_JSON,
    )
    expect_status_code(response_records_content_type, 200)

    # Testing the charset parameter
    response_records_content_type = pyfunc_serve_and_score_model(
        model_uri=os.path.abspath(model_path),
        data=pandas_record_content,
        content_type=pyfunc_scoring_server.CONTENT_TYPE_JSON + "; charset=UTF-8",
    )
    expect_status_code(response_records_content_type, 200)


def test_scoring_server_successfully_evaluates_correct_dataframes_with_pandas_split_orientation(
    sklearn_model, model_path
):
    mlflow.sklearn.save_model(sk_model=sklearn_model.model, path=model_path)

    pandas_split_content = json.dumps(
        {"dataframe_split": pd.DataFrame(sklearn_model.inference_data).to_dict(orient="split")}
    )

    # Testing the charset parameter
    response = pyfunc_serve_and_score_model(
        model_uri=os.path.abspath(model_path),
        data=pandas_split_content,
        content_type=pyfunc_scoring_server.CONTENT_TYPE_JSON + "; charset=UTF-8",
    )

    expect_status_code(response, 200)

    response = pyfunc_serve_and_score_model(
        model_uri=os.path.abspath(model_path),
        data=pandas_split_content,
        content_type=pyfunc_scoring_server.CONTENT_TYPE_JSON,
    )
    expect_status_code(response, 200)


def test_scoring_server_responds_to_invalid_content_type_request_with_unsupported_content_type_code(
    sklearn_model, model_path
):
    mlflow.sklearn.save_model(sk_model=sklearn_model.model, path=model_path)

    pandas_split_content = pd.DataFrame(sklearn_model.inference_data).to_json(orient="split")
    response = pyfunc_serve_and_score_model(
        model_uri=os.path.abspath(model_path),
        data=pandas_split_content,
        content_type="not_a_supported_content_type",
    )
    expect_status_code(response, 415)


def test_scoring_server_responds_to_invalid_content_type_request_with_unrecognized_content_param(
    sklearn_model, model_path
):
    mlflow.sklearn.save_model(sk_model=sklearn_model.model, path=model_path)
    pandas_split_content = pd.DataFrame(sklearn_model.inference_data).to_json(orient="split")
    response = pyfunc_serve_and_score_model(
        model_uri=os.path.abspath(model_path),
        data=pandas_split_content,
        content_type=pyfunc_scoring_server.CONTENT_TYPE_JSON + "; something=something",
    )
    expect_status_code(response, 415)


def test_scoring_server_successfully_evaluates_correct_tf_serving_sklearn(
    sklearn_model, model_path
):
    mlflow.sklearn.save_model(sk_model=sklearn_model.model, path=model_path)

    inp_dict = {"instances": sklearn_model.inference_data.tolist()}
    response_records_content_type = pyfunc_serve_and_score_model(
        model_uri=os.path.abspath(model_path),
        data=json.dumps(inp_dict),
        content_type=pyfunc_scoring_server.CONTENT_TYPE_JSON,
    )
    expect_status_code(response_records_content_type, 200)


def test_scoring_server_successfully_evaluates_correct_tf_serving_keras_instances(
    keras_model, model_path
):
    mlflow.tensorflow.save_model(keras_model.model, path=model_path)

    inp_dict = {
        "instances": [
            {"a": a.tolist(), "b": b.tolist()}
            for (a, b) in zip(keras_model.inference_data[:, :2], keras_model.inference_data[:, -2:])
        ]
    }
    response_records_content_type = pyfunc_serve_and_score_model(
        model_uri=os.path.abspath(model_path),
        data=json.dumps(inp_dict),
        content_type=pyfunc_scoring_server.CONTENT_TYPE_JSON,
    )
    expect_status_code(response_records_content_type, 200)


def test_scoring_server_successfully_evaluates_correct_tf_serving_keras_inputs(
    keras_model, model_path
):
    mlflow.tensorflow.save_model(keras_model.model, path=model_path)

    inp_dict = {
        "inputs": {
            "a": keras_model.inference_data[:, :2].tolist(),
            "b": keras_model.inference_data[:, -2:].tolist(),
        }
    }
    response_records_content_type = pyfunc_serve_and_score_model(
        model_uri=os.path.abspath(model_path),
        data=json.dumps(inp_dict),
        content_type=pyfunc_scoring_server.CONTENT_TYPE_JSON,
    )
    expect_status_code(response_records_content_type, 200)


def test_parse_json_input_records_oriented():
    size = 2
    data = {
        "col_m": [random_int(0, 1000) for _ in range(size)],
        "col_z": [random_str() for _ in range(size)],
        "col_a": [random_int() for _ in range(size)],
    }
    p1 = pd.DataFrame.from_dict(data)
    records_content = json.dumps({"dataframe_records": p1.to_dict(orient="records")})
    p2 = pyfunc_scoring_server.infer_and_parse_json_input(records_content)
    # "records" orient may shuffle column ordering. Hence comparing each column Series
    for col in data.keys():
        assert all(p1[col] == p2[col])


def test_parse_json_input_split_oriented():
    size = 200
    data = {
        "col_m": [random_int(0, 1000) for _ in range(size)],
        "col_z": [random_str() for _ in range(size)],
        "col_a": [random_int() for _ in range(size)],
    }
    p1 = pd.DataFrame.from_dict(data)
    split_content = json.dumps({"dataframe_split": p1.to_dict(orient="split")})
    p2 = pyfunc_scoring_server.infer_and_parse_json_input(split_content)
    assert all(p1 == p2)


def test_records_oriented_json_to_df():
    # test that datatype for "zip" column is not converted to "int64"
    jstr = """
      { 
        "dataframe_records": [
          {"zip":"95120","cost":10.45,"score":8},
          {"zip":"95128","cost":23.0,"score":0},
          {"zip":"95128","cost":12.1,"score":10}
        ]
      }
    """
    df = pyfunc_scoring_server.infer_and_parse_json_input(jstr)
    assert set(df.columns) == {"zip", "cost", "score"}
    assert set(str(dt) for dt in df.dtypes) == {"object", "float64", "int64"}


def _shuffle_pdf(pdf):
    cols = list(pdf.columns)
    random.shuffle(cols)
    return pdf[cols]


def test_split_oriented_json_to_df():
    # test that datatype for "zip" column is not converted to "int64"
    jstr = """
      {
        "dataframe_split": {
          "columns":["zip","cost","count"],
          "index":[0,1,2], 
          "data":[["95120",10.45,-8],["95128",23.0,-1],["95128",12.1,1000]]
        }  
      }
    """
    df = pyfunc_scoring_server.infer_and_parse_json_input(jstr)

    assert set(df.columns) == {"zip", "cost", "count"}
    assert set(str(dt) for dt in df.dtypes) == {"object", "float64", "int64"}


def test_parse_with_schema_csv(pandas_df_with_csv_types):
    schema = Schema([ColSpec(c, c) for c in pandas_df_with_csv_types.columns])
    df = _shuffle_pdf(pandas_df_with_csv_types)
    csv_str = df.to_csv(index=False)
    df = pyfunc_scoring_server.parse_csv_input(StringIO(csv_str), schema=schema)
    assert schema == infer_signature(df[schema.input_names()]).inputs


def test_parse_with_schema(pandas_df_with_all_types):
    schema = Schema([ColSpec(c, c) for c in pandas_df_with_all_types.columns])
    df = _shuffle_pdf(pandas_df_with_all_types)
    json_str = json.dumps({"dataframe_split": df.to_dict(orient="split")}, cls=NumpyEncoder)
    df = pyfunc_scoring_server.infer_and_parse_json_input(json_str, schema=schema)
    json_str = json.dumps({"dataframe_records": df.to_dict(orient="records")}, cls=NumpyEncoder)
    df = pyfunc_scoring_server.infer_and_parse_json_input(json_str, schema=schema)
    assert schema == infer_signature(df[schema.input_names()]).inputs

    # The current behavior with pandas json parse with type hints is weird. In some cases, the
    # types are forced ignoring overflow and loss of precision:

<<<<<<< HEAD
    bad_df = """
    {
      "dataframe_split": {
        "columns":["bad_integer", "bad_float", "bad_string", "bad_boolean"],
        "data":[
          [9007199254740991.0, 1.1,                1, 1.5],
          [9007199254740992.0, 9007199254740992.0, 2, 0],
          [9007199254740994.0, 3.3,                3, "some arbitrary string"]
        ]
      }
    }
    """
=======
    bad_df = """{
      "columns":["bad_integer", "bad_float", "bad_string", "bad_boolean"],
      "data":[
        [9007199254740991.0, 1.1,                1, 1.5],
        [9007199254740992.0, 9007199254740992.0, 2, 0],
        [9007199254740994.0, 3.3,                3, "some arbitrary string"]
      ]
    }"""
>>>>>>> ca98d871
    schema = Schema(
        [
            ColSpec("integer", "bad_integer"),
            ColSpec("float", "bad_float"),
            ColSpec("string", "bad_string"),
            ColSpec("boolean", "bad_boolean"),
        ]
    )
    df = pyfunc_scoring_server.infer_and_parse_json_input(bad_df, schema=schema)
    # Unfortunately, the current behavior of pandas parse is to force numbers to int32 even if
    # they don't fit:
    assert df["bad_integer"].dtype == np.int32
    assert all(df["bad_integer"] == [-2147483648, -2147483648, -2147483648])

    # The same goes for floats:
    assert df["bad_float"].dtype == np.float32
    assert all(df["bad_float"] == np.array([1.1, 9007199254740992, 3.3], dtype=np.float32))
    # However bad string is recognized as int64:
    assert all(df["bad_string"] == np.array([1, 2, 3], dtype=object))

    # Boolean is forced - zero and empty string is false, everything else is true:
    assert df["bad_boolean"].dtype == bool
    assert all(df["bad_boolean"] == [True, False, True])


def test_serving_model_with_schema(pandas_df_with_all_types):
    class TestModel(PythonModel):
        def predict(self, context, model_input):
            return [[k, str(v)] for k, v in model_input.dtypes.items()]

    schema = Schema([ColSpec(c, c) for c in pandas_df_with_all_types.columns])
    df = _shuffle_pdf(pandas_df_with_all_types)
    with TempDir(chdr=True):
        with mlflow.start_run() as run:
            mlflow.pyfunc.log_model(
                "model", python_model=TestModel(), signature=ModelSignature(schema)
            )
        response = pyfunc_serve_and_score_model(
            model_uri="runs:/{}/model".format(run.info.run_id),
            data=json.dumps({"dataframe_split": df.to_dict(orient="split")}, cls=NumpyEncoder),
            content_type=pyfunc_scoring_server.CONTENT_TYPE_JSON,
            extra_args=["--env-manager", "local"],
        )
        response_json = json.loads(response.content)["predictions"]

        # objects are not converted to pandas Strings at the moment
        expected_types = {**pandas_df_with_all_types.dtypes, "string": np.dtype(object)}
        assert response_json == [[k, str(v)] for k, v in expected_types.items()]
        response = pyfunc_serve_and_score_model(
            model_uri="runs:/{}/model".format(run.info.run_id),
            data=json.dumps(
                {"dataframe_records": pandas_df_with_all_types.to_dict(orient="records")},
                cls=NumpyEncoder,
            ),
            content_type=pyfunc_scoring_server.CONTENT_TYPE_JSON,
            extra_args=["--env-manager", "local"],
        )
        response_json = json.loads(response.content)["predictions"]
        assert response_json == [[k, str(v)] for k, v in expected_types.items()]


def test_get_jsonnable_obj():
    from mlflow.pyfunc.scoring_server import _get_jsonable_obj

    py_ary = [["a", "b", "c"], ["e", "f", "g"]]
    np_ary = _get_jsonable_obj(np.array(py_ary))
    assert json.dumps(py_ary, cls=NumpyEncoder) == json.dumps(np_ary, cls=NumpyEncoder)
    np_ary = _get_jsonable_obj(np.array(py_ary, dtype=type(str)))
    assert json.dumps(py_ary, cls=NumpyEncoder) == json.dumps(np_ary, cls=NumpyEncoder)


def test_parse_json_input_including_path():
    class TestModel(PythonModel):
        def predict(self, context, model_input):
            return 1

    with mlflow.start_run() as run:
        mlflow.pyfunc.log_model("model", python_model=TestModel())

    pandas_split_content = pd.DataFrame(
        {
            "url": ["http://foo.com", "https://bar.com"],
            "bad_protocol": ["aaa://bbb", "address:/path"],
        }
    )

    response_records_content_type = pyfunc_serve_and_score_model(
        model_uri="runs:/{}/model".format(run.info.run_id),
        data=pandas_split_content,
        content_type=pyfunc_scoring_server.CONTENT_TYPE_JSON,
    )
    expect_status_code(response_records_content_type, 200)


@pytest.mark.parametrize(
    ("args", "expected"),
    [
        (
            {"port": 5000, "host": "0.0.0.0", "nworkers": 4, "timeout": 60},
            "--timeout=60 -b 0.0.0.0:5000 -w 4",
        ),
        ({"host": "0.0.0.0", "nworkers": 4, "timeout": 60}, "--timeout=60 -b 0.0.0.0 -w 4"),
        ({"port": 5000, "nworkers": 4, "timeout": 60}, "--timeout=60 -w 4"),
        ({"nworkers": 4, "timeout": 60}, "--timeout=60 -w 4"),
        ({"timeout": 60}, "--timeout=60"),
    ],
)
def test_get_cmd(args: dict, expected: str):
    cmd, _ = get_cmd(model_uri="foo", **args)

    assert cmd == (
        f"gunicorn {expected} ${{GUNICORN_CMD_ARGS}} -- mlflow.pyfunc.scoring_server.wsgi:app"
    )


def test_scoring_server_client(sklearn_model, model_path):
    from mlflow.pyfunc.scoring_server.client import ScoringServerClient
    from mlflow.utils import find_free_port
    from mlflow.models.flavor_backend_registry import get_flavor_backend

    mlflow.sklearn.save_model(sk_model=sklearn_model.model, path=model_path)
    expected_result = sklearn_model.model.predict(sklearn_model.inference_data)

    port = find_free_port()
    timeout = 60
    server_proc = None
    try:
        server_proc = get_flavor_backend(
            model_path, eng_manager=_EnvManager.CONDA, workers=1, install_mlflow=False
        ).serve(
            model_uri=model_path,
            port=port,
            host="127.0.0.1",
            timeout=timeout,
            enable_mlserver=False,
            synchronous=False,
        )

        client = ScoringServerClient(host="127.0.0.1", port=port)
        client.wait_server_ready()

        data = pd.DataFrame(sklearn_model.inference_data)
        result = client.invoke(data).get_predictions().to_numpy()[:, 0]
        np.testing.assert_allclose(result, expected_result, rtol=1e-5)

        version = client.get_version()
        assert version == VERSION
    finally:
        if server_proc is not None:
            os.kill(server_proc.pid, signal.SIGTERM)<|MERGE_RESOLUTION|>--- conflicted
+++ resolved
@@ -474,7 +474,6 @@
     # The current behavior with pandas json parse with type hints is weird. In some cases, the
     # types are forced ignoring overflow and loss of precision:
 
-<<<<<<< HEAD
     bad_df = """
     {
       "dataframe_split": {
@@ -487,16 +486,6 @@
       }
     }
     """
-=======
-    bad_df = """{
-      "columns":["bad_integer", "bad_float", "bad_string", "bad_boolean"],
-      "data":[
-        [9007199254740991.0, 1.1,                1, 1.5],
-        [9007199254740992.0, 9007199254740992.0, 2, 0],
-        [9007199254740994.0, 3.3,                3, "some arbitrary string"]
-      ]
-    }"""
->>>>>>> ca98d871
     schema = Schema(
         [
             ColSpec("integer", "bad_integer"),
