import os
import pytest

import numpy as np
import pandas as pd

from mlflow.exceptions import MlflowException
from mlflow.pipelines.utils.execution import _MLFLOW_PIPELINES_EXECUTION_DIRECTORY_ENV_VAR
from mlflow.pipelines.steps.split import (
    _get_split_df,
    _hash_pandas_dataframe,
    _make_elem_hashable,
    _validate_user_code_output,
    SplitStep,
)
from unittest import mock


def test_split_step_run(tmp_path):
    ingest_output_dir = tmp_path / "steps" / "ingest" / "outputs"
    ingest_output_dir.mkdir(parents=True)
    split_output_dir = tmp_path / "steps" / "split" / "outputs"
    split_output_dir.mkdir(parents=True)

    num_rows = 1000
    num_good_rows = 900
    input_dataframe = pd.DataFrame(
        {
            "a": list(range(num_rows)),
            "b": [str(i) for i in range(num_rows)],
            "y": [float(i % 2) if i < num_good_rows else None for i in range(num_rows)],
        }
    )
    input_dataframe.to_parquet(str(ingest_output_dir / "dataset.parquet"))

    split_ratios = [0.6, 0.3, 0.1]

    with mock.patch.dict(
        os.environ, {_MLFLOW_PIPELINES_EXECUTION_DIRECTORY_ENV_VAR: str(tmp_path)}
    ), mock.patch("mlflow.pipelines.step.get_pipeline_name", return_value="fake_name"):
        split_step = SplitStep({"split_ratios": split_ratios, "target_col": "y"}, "fake_root")
        split_step.run(str(split_output_dir))

    (split_output_dir / "summary.html").exists()
    (split_output_dir / "card.html").exists()

    output_train_df = pd.read_parquet(str(split_output_dir / "train.parquet"))
    output_validation_df = pd.read_parquet(str(split_output_dir / "validation.parquet"))
    output_test_df = pd.read_parquet(str(split_output_dir / "test.parquet"))

    assert len(output_train_df) == 551
    assert len(output_validation_df) == 266
    assert len(output_test_df) == 83

    merged_output_df = pd.concat([output_train_df, output_validation_df, output_test_df])
    assert merged_output_df.columns.tolist() == ["a", "b", "y"]
    assert set(merged_output_df.a.tolist()) == set(range(num_good_rows))
    assert set(merged_output_df.b.tolist()) == set(str(i) for i in range(num_good_rows))
    assert set(merged_output_df.y.tolist()) == {0.0, 1.0}


def test_make_elem_hashable():
    assert _make_elem_hashable(3) == 3
    assert _make_elem_hashable("abc") == "abc"
    assert _make_elem_hashable((2, 3)) == (2, 3)
    assert _make_elem_hashable([2, 3]) == (2, 3)
    assert _make_elem_hashable([[2, 3], [4, 5]]) == ((2, 3), (4, 5))
    assert _make_elem_hashable({"a": 2, "b": 3}) == (("a", 2), ("b", 3))
    assert _make_elem_hashable({"a": [2, 3]}) == (("a", (2, 3)),)
    assert _make_elem_hashable(np.array([2, 3])) == ((2,), (2, 3))
    assert _make_elem_hashable(np.array([[2, 3, 4], [5, 6, 7]])) == ((2, 3), (2, 3, 4, 5, 6, 7))


def test_hash_pandas_dataframe_deterministic():
    pdf = pd.DataFrame(
        {
            "f1": [2, 3],
            "f2": [2.5, 3.5],
            "f3": [[6, 7], [8, 9]],
            "f4": [np.array([12, 13]), np.array([14, 15])],
            "f5": [np.array([12.5, 13.5]), np.array([14.5, 15.5])],
            "f6": [np.array([[22], [23]]), np.array([[24], [25]])],
            "f7": ["abc", "def"],
            "f8": [b"ghi", b"jkl"],
            "f9": [{"a1": 32, "b1": 33}, {"a2": 34, "b2": 35}],
            "f10": [{"a3": [42, 43]}, {"a4": [44, 45]}],
            "f11": pd.Series(["a5", "a6"], dtype="category"),
            "f13": [pd.Timestamp("2017-01-01T12"), pd.Timestamp("2017-02-01T11")],
            "f14": [True, False],
            "f15": [pd.Period("2000-01-02", freq="D"), pd.Period("2001-01-02", freq="M")],
            "f16": [pd.Interval(22.5, 23.5), pd.Interval(24.5, 25.5)],
        }
    )
    result = _hash_pandas_dataframe(pdf)
    assert result.tolist() == [2331111997514652279, 12302536142759575339]


def test_get_split_df():
    with mock.patch("mlflow.pipelines.steps.split._SPLIT_HASH_BUCKET_NUM", 6):
        split_ratios = [3, 2, 1]
        hash_buckets = pd.Series([0.3, 0.9, 0.1, 0.7, 0.2, 0.6])
        dataset = pd.DataFrame({"v": [10, 20, 30, 40, 50, 60]})

        train_df, val_df, test_df = _get_split_df(dataset, hash_buckets, split_ratios)

        assert train_df.v.tolist() == [10, 30, 50]
        assert val_df.v.tolist() == [40, 60]
        assert test_df.v.tolist() == [20]


def test_from_pipeline_config_fails_without_target_col(tmp_path):
    with mock.patch.dict(
        os.environ, {_MLFLOW_PIPELINES_EXECUTION_DIRECTORY_ENV_VAR: str(tmp_path)}
    ), mock.patch("mlflow.pipelines.step.get_pipeline_name", return_value="fake_name"):
        split_step = SplitStep.from_pipeline_config({}, "fake_root")
        with pytest.raises(MlflowException, match="Missing target_col config"):
            split_step._validate_and_apply_step_config()


def test_from_pipeline_config_works_with_target_col(tmp_path):
    with mock.patch.dict(
        os.environ, {_MLFLOW_PIPELINES_EXECUTION_DIRECTORY_ENV_VAR: str(tmp_path)}
    ), mock.patch("mlflow.pipelines.step.get_pipeline_name", return_value="fake_name"):
        assert SplitStep.from_pipeline_config({"target_col": "fake_col"}, "fake_root") is not None


def test_split_step_skips_profiling_when_specified(tmp_path):
    ingest_output_dir = tmp_path / "steps" / "ingest" / "outputs"
    ingest_output_dir.mkdir(parents=True)
    split_output_dir = tmp_path / "steps" / "split" / "outputs"
    split_output_dir.mkdir(parents=True)

    num_rows = 1000
    num_good_rows = 900
    input_dataframe = pd.DataFrame(
        {
            "a": list(range(num_rows)),
            "b": [str(i) for i in range(num_rows)],
            "y": [float(i % 2) if i < num_good_rows else None for i in range(num_rows)],
        }
    )
    input_dataframe.to_parquet(str(ingest_output_dir / "dataset.parquet"))

    with mock.patch.dict(
        os.environ, {_MLFLOW_PIPELINES_EXECUTION_DIRECTORY_ENV_VAR: str(tmp_path)}
    ), mock.patch(
        "mlflow.pipelines.utils.step.get_pandas_data_profiles"
    ) as mock_profiling, mock.patch(
        "mlflow.pipelines.step.get_pipeline_name", return_value="fake_name"
    ):
        split_step = SplitStep({"target_col": "y", "skip_data_profiling": True}, "fake_root")
<<<<<<< HEAD
        split_step._run(str(split_output_dir))

    mock_profiling.assert_not_called()
=======
        split_step.run(str(split_output_dir))

    mock_profiling.assert_not_called()


def test_validation_split_step_validates_split_correctly():
    train_df = pd.DataFrame({"v": [10, 20, 30], "w": [1, 2, 3]})
    validation_df = pd.DataFrame({"v": [40, 50, 60], "w": [4, 5, 6]})
    test_df = pd.DataFrame({"v": [70, 80, 90], "w": [7, 8, 9]})

    def correct_post_split(train_df, validation_df, test_df):
        return (train_df, validation_df, test_df)

    (out_train_df, out_validation_df, out_test_df) = _validate_user_code_output(
        correct_post_split, train_df, validation_df, test_df
    )

    assert train_df.equals(out_train_df)
    assert validation_df.equals(out_validation_df)
    assert test_df.equals(out_test_df)

    def drop_post_split(train_df, validation_df, test_df):
        train_df = train_df.drop(columns=["w"])
        return (train_df, validation_df, test_df)

    with pytest.raises(
        MlflowException,
        match="Column list for train dataset pre-slit .* and post split is .*",
    ):
        (out_train_df, out_validation_df, out_test_df) = _validate_user_code_output(
            drop_post_split, train_df, validation_df, test_df
        )

    def incorrect_post_split(_, validation_df, test_df):
        return ([], validation_df, test_df)

    with pytest.raises(
        MlflowException,
        match="The split data is not a DataFrame, please return the correct data.",
    ):
        (out_train_df, out_validation_df, out_test_df) = _validate_user_code_output(
            incorrect_post_split, train_df, validation_df, test_df
        )
>>>>>>> ca98d871
<|MERGE_RESOLUTION|>--- conflicted
+++ resolved
@@ -149,11 +149,6 @@
         "mlflow.pipelines.step.get_pipeline_name", return_value="fake_name"
     ):
         split_step = SplitStep({"target_col": "y", "skip_data_profiling": True}, "fake_root")
-<<<<<<< HEAD
-        split_step._run(str(split_output_dir))
-
-    mock_profiling.assert_not_called()
-=======
         split_step.run(str(split_output_dir))
 
     mock_profiling.assert_not_called()
@@ -196,5 +191,4 @@
     ):
         (out_train_df, out_validation_df, out_test_df) = _validate_user_code_output(
             incorrect_post_split, train_df, validation_df, test_df
-        )
->>>>>>> ca98d871
+        )