"""
Integration test which starts a local Tracking Server on an ephemeral port,
and ensures we can use the tracking API to communicate with it.
"""
import pathlib

import flask
import json
import os
import sys
import posixpath
import logging
import tempfile
import time
import urllib.parse
import requests
from unittest import mock

import pytest

from mlflow import MlflowClient
from mlflow.artifacts import download_artifacts
import mlflow.experiments
from mlflow.exceptions import MlflowException
from mlflow.entities import Metric, Param, RunTag, ViewType, DatasetInput, Dataset, InputTag
from mlflow.models import Model
import mlflow.pyfunc
from mlflow.server.handlers import validate_path_is_safe
from mlflow.store.tracking.sqlalchemy_store import SqlAlchemyStore
from mlflow.utils.file_utils import TempDir
from mlflow.utils.mlflow_tags import (
    MLFLOW_USER,
    MLFLOW_PARENT_RUN_ID,
    MLFLOW_SOURCE_TYPE,
    MLFLOW_SOURCE_NAME,
    MLFLOW_PROJECT_ENTRY_POINT,
    MLFLOW_GIT_COMMIT,
)
from mlflow.utils.file_utils import path_to_local_file_uri
from mlflow.utils.time_utils import get_current_time_millis
from mlflow.utils.os import is_windows
from mlflow.utils.proto_json_utils import message_to_json
from tests.integration.utils import invoke_cli_runner
from tests.tracking.integration_test_utils import (
    _terminate_server,
    _init_server,
    _send_rest_tracking_post_request,
)


_logger = logging.getLogger(__name__)


@pytest.fixture(params=["file", "sqlalchemy"])
def mlflow_client(request, tmp_path):
    """Provides an MLflow Tracking API client pointed at the local tracking server."""
    if request.param == "file":
        backend_uri = tmp_path.joinpath("file").as_uri()
    elif request.param == "sqlalchemy":
        path = tmp_path.joinpath("sqlalchemy.db").as_uri()
        backend_uri = ("sqlite://" if sys.platform == "win32" else "sqlite:////") + path[
            len("file://") :
        ]

    url, process = _init_server(backend_uri, root_artifact_uri=tmp_path.as_uri())
    yield MlflowClient(url)

    _terminate_server(process)


@pytest.fixture()
def cli_env(mlflow_client):
    """Provides an environment for the MLflow CLI pointed at the local tracking server."""
    cli_env = {
        "LC_ALL": "en_US.UTF-8",
        "LANG": "en_US.UTF-8",
        "MLFLOW_TRACKING_URI": mlflow_client.tracking_uri,
    }
    return cli_env


def create_experiments(client, names):
    return [client.create_experiment(n) for n in names]


def test_create_get_search_experiment(mlflow_client):
    experiment_id = mlflow_client.create_experiment(
        "My Experiment", artifact_location="my_location", tags={"key1": "val1", "key2": "val2"}
    )
    exp = mlflow_client.get_experiment(experiment_id)
    assert exp.name == "My Experiment"
    if is_windows():
        assert exp.artifact_location == pathlib.Path.cwd().joinpath("my_location").as_uri()
    else:
        assert exp.artifact_location == str(pathlib.Path.cwd().joinpath("my_location"))
    assert len(exp.tags) == 2
    assert exp.tags["key1"] == "val1"
    assert exp.tags["key2"] == "val2"

    experiments = mlflow_client.search_experiments()
    assert {e.name for e in experiments} == {"My Experiment", "Default"}
    mlflow_client.delete_experiment(experiment_id)
    assert {e.name for e in mlflow_client.search_experiments()} == {"Default"}
    assert {e.name for e in mlflow_client.search_experiments(view_type=ViewType.ACTIVE_ONLY)} == {
        "Default"
    }
    assert {e.name for e in mlflow_client.search_experiments(view_type=ViewType.DELETED_ONLY)} == {
        "My Experiment"
    }
    assert {e.name for e in mlflow_client.search_experiments(view_type=ViewType.ALL)} == {
        "My Experiment",
        "Default",
    }
    active_exps_paginated = mlflow_client.search_experiments(max_results=1)
    assert {e.name for e in active_exps_paginated} == {"Default"}
    assert active_exps_paginated.token is None

    all_exps_paginated = mlflow_client.search_experiments(max_results=1, view_type=ViewType.ALL)
    first_page_names = {e.name for e in all_exps_paginated}
    all_exps_second_page = mlflow_client.search_experiments(
        max_results=1, view_type=ViewType.ALL, page_token=all_exps_paginated.token
    )
    second_page_names = {e.name for e in all_exps_second_page}
    assert len(first_page_names) == 1
    assert len(second_page_names) == 1
    assert first_page_names.union(second_page_names) == {"Default", "My Experiment"}


def test_create_experiment_validation(mlflow_client):
    def assert_bad_request(payload, expected_error_message):
        response = _send_rest_tracking_post_request(
            mlflow_client.tracking_uri,
            "/api/2.0/mlflow/experiments/create",
            payload,
        )
        assert response.status_code == 400
        assert expected_error_message in response.text

    assert_bad_request(
        {
            "name": 123,
        },
        "Invalid value 123 for parameter 'name'",
    )
    assert_bad_request({}, "Missing value for required parameter 'name'")
    assert_bad_request(
        {
            "name": "experiment name",
            "artifact_location": 9.0,
            "tags": [{"key": "key", "value": "value"}],
        },
        "Invalid value 9.0 for parameter 'artifact_location'",
    )
    assert_bad_request(
        {
            "name": "experiment name",
            "artifact_location": "my_location",
            "tags": "5",
        },
        "Invalid value 5 for parameter 'tags'",
    )


def test_delete_restore_experiment(mlflow_client):
    experiment_id = mlflow_client.create_experiment("Deleterious")
    assert mlflow_client.get_experiment(experiment_id).lifecycle_stage == "active"
    mlflow_client.delete_experiment(experiment_id)
    assert mlflow_client.get_experiment(experiment_id).lifecycle_stage == "deleted"
    mlflow_client.restore_experiment(experiment_id)
    assert mlflow_client.get_experiment(experiment_id).lifecycle_stage == "active"


def test_delete_restore_experiment_cli(mlflow_client, cli_env):
    experiment_name = "DeleteriousCLI"
    invoke_cli_runner(
        mlflow.experiments.commands, ["create", "--experiment-name", experiment_name], env=cli_env
    )
    experiment_id = mlflow_client.get_experiment_by_name(experiment_name).experiment_id
    assert mlflow_client.get_experiment(experiment_id).lifecycle_stage == "active"
    invoke_cli_runner(
        mlflow.experiments.commands, ["delete", "-x", str(experiment_id)], env=cli_env
    )
    assert mlflow_client.get_experiment(experiment_id).lifecycle_stage == "deleted"
    invoke_cli_runner(
        mlflow.experiments.commands, ["restore", "-x", str(experiment_id)], env=cli_env
    )
    assert mlflow_client.get_experiment(experiment_id).lifecycle_stage == "active"


def test_rename_experiment(mlflow_client):
    experiment_id = mlflow_client.create_experiment("BadName")
    assert mlflow_client.get_experiment(experiment_id).name == "BadName"
    mlflow_client.rename_experiment(experiment_id, "GoodName")
    assert mlflow_client.get_experiment(experiment_id).name == "GoodName"


def test_rename_experiment_cli(mlflow_client, cli_env):
    bad_experiment_name = "CLIBadName"
    good_experiment_name = "CLIGoodName"

    invoke_cli_runner(
        mlflow.experiments.commands, ["create", "-n", bad_experiment_name], env=cli_env
    )
    experiment_id = mlflow_client.get_experiment_by_name(bad_experiment_name).experiment_id
    assert mlflow_client.get_experiment(experiment_id).name == bad_experiment_name
    invoke_cli_runner(
        mlflow.experiments.commands,
        ["rename", "--experiment-id", str(experiment_id), "--new-name", good_experiment_name],
        env=cli_env,
    )
    assert mlflow_client.get_experiment(experiment_id).name == good_experiment_name


@pytest.mark.parametrize("parent_run_id_kwarg", [None, "my-parent-id"])
def test_create_run_all_args(mlflow_client, parent_run_id_kwarg):
    user = "username"
    source_name = "Hello"
    entry_point = "entry"
    source_version = "abc"
    create_run_kwargs = {
        "start_time": 456,
        "run_name": "my name",
        "tags": {
            MLFLOW_USER: user,
            MLFLOW_SOURCE_TYPE: "LOCAL",
            MLFLOW_SOURCE_NAME: source_name,
            MLFLOW_PROJECT_ENTRY_POINT: entry_point,
            MLFLOW_GIT_COMMIT: source_version,
            MLFLOW_PARENT_RUN_ID: "7",
            "my": "tag",
            "other": "tag",
        },
    }
    experiment_id = mlflow_client.create_experiment(
        "Run A Lot (parent_run_id=%s)" % (parent_run_id_kwarg)
    )
    created_run = mlflow_client.create_run(experiment_id, **create_run_kwargs)
    run_id = created_run.info.run_id
    _logger.info(f"Run id={run_id}")
    fetched_run = mlflow_client.get_run(run_id)
    for run in [created_run, fetched_run]:
        assert run.info.run_id == run_id
        assert run.info.run_uuid == run_id
        assert run.info.experiment_id == experiment_id
        assert run.info.user_id == user
        assert run.info.start_time == create_run_kwargs["start_time"]
        assert run.info.run_name == "my name"
        for tag in create_run_kwargs["tags"]:
            assert tag in run.data.tags
        assert run.data.tags.get(MLFLOW_USER) == user
        assert run.data.tags.get(MLFLOW_PARENT_RUN_ID) == parent_run_id_kwarg or "7"
        assert [run.info for run in mlflow_client.search_runs([experiment_id])] == [run.info]


def test_create_run_defaults(mlflow_client):
    experiment_id = mlflow_client.create_experiment("Run A Little")
    created_run = mlflow_client.create_run(experiment_id)
    run_id = created_run.info.run_id
    run = mlflow_client.get_run(run_id)
    assert run.info.run_id == run_id
    assert run.info.experiment_id == experiment_id
    assert run.info.user_id == "unknown"


def test_log_metrics_params_tags(mlflow_client):
    experiment_id = mlflow_client.create_experiment("Oh My")
    created_run = mlflow_client.create_run(experiment_id)
    run_id = created_run.info.run_id
    mlflow_client.log_metric(run_id, key="metric", value=123.456, timestamp=789, step=2)
    mlflow_client.log_metric(run_id, key="nan_metric", value=float("nan"))
    mlflow_client.log_metric(run_id, key="inf_metric", value=float("inf"))
    mlflow_client.log_metric(run_id, key="-inf_metric", value=-float("inf"))
    mlflow_client.log_metric(run_id, key="stepless-metric", value=987.654, timestamp=321)
    mlflow_client.log_param(run_id, "param", "value")
    mlflow_client.set_tag(run_id, "taggity", "do-dah")
    run = mlflow_client.get_run(run_id)
    assert run.data.metrics.get("metric") == 123.456
    import math

    assert math.isnan(run.data.metrics.get("nan_metric"))
    assert run.data.metrics.get("inf_metric") >= 1.7976931348623157e308
    assert run.data.metrics.get("-inf_metric") <= -1.7976931348623157e308
    assert run.data.metrics.get("stepless-metric") == 987.654
    assert run.data.params.get("param") == "value"
    assert run.data.tags.get("taggity") == "do-dah"
    metric_history0 = mlflow_client.get_metric_history(run_id, "metric")
    assert len(metric_history0) == 1
    metric0 = metric_history0[0]
    assert metric0.key == "metric"
    assert metric0.value == 123.456
    assert metric0.timestamp == 789
    assert metric0.step == 2
    metric_history1 = mlflow_client.get_metric_history(run_id, "stepless-metric")
    assert len(metric_history1) == 1
    metric1 = metric_history1[0]
    assert metric1.key == "stepless-metric"
    assert metric1.value == 987.654
    assert metric1.timestamp == 321
    assert metric1.step == 0

    metric_history = mlflow_client.get_metric_history(run_id, "a_test_accuracy")
    assert metric_history == []


def test_log_metric_validation(mlflow_client):
    experiment_id = mlflow_client.create_experiment("metrics validation")
    created_run = mlflow_client.create_run(experiment_id)
    run_id = created_run.info.run_id

    def assert_bad_request(payload, expected_error_message):
        response = _send_rest_tracking_post_request(
            mlflow_client.tracking_uri,
            "/api/2.0/mlflow/runs/log-metric",
            payload,
        )
        assert response.status_code == 400
        assert expected_error_message in response.text

    assert_bad_request(
        {
            "run_id": 31,
            "key": "metric",
            "value": 41,
            "timestamp": 59,
            "step": 26,
        },
        "Invalid value 31 for parameter 'run_id' supplied",
    )
    assert_bad_request(
        {
            "run_id": run_id,
            "key": 31,
            "value": 41,
            "timestamp": 59,
            "step": 26,
        },
        "Invalid value 31 for parameter 'key' supplied",
    )
    assert_bad_request(
        {
            "run_id": run_id,
            "key": "foo",
            "value": 31,
            "timestamp": 59,
            "step": "foo",
        },
        "Invalid value foo for parameter 'step' supplied",
    )
    assert_bad_request(
        {
            "run_id": run_id,
            "key": "foo",
            "value": 31,
            "timestamp": "foo",
            "step": 41,
        },
        "Invalid value foo for parameter 'timestamp' supplied",
    )
    assert_bad_request(
        {
            "run_id": None,
            "key": "foo",
            "value": 31,
            "timestamp": 59,
            "step": 41,
        },
        "Missing value for required parameter 'run_id'",
    )
    assert_bad_request(
        {
            "run_id": run_id,
            # Missing key
            "value": 31,
            "timestamp": 59,
            "step": 41,
        },
        "Missing value for required parameter 'key'",
    )
    assert_bad_request(
        {
            "run_id": run_id,
            "key": None,
            "value": 31,
            "timestamp": 59,
            "step": 41,
        },
        "Missing value for required parameter 'key'",
    )


def test_log_param_validation(mlflow_client):
    experiment_id = mlflow_client.create_experiment("params validation")
    created_run = mlflow_client.create_run(experiment_id)
    run_id = created_run.info.run_id

    def assert_bad_request(payload, expected_error_message):
        response = _send_rest_tracking_post_request(
            mlflow_client.tracking_uri,
            "/api/2.0/mlflow/runs/log-parameter",
            payload,
        )
        assert response.status_code == 400
        assert expected_error_message in response.text

    assert_bad_request(
        {
            "run_id": 31,
            "key": "param",
            "value": 41,
        },
        "Invalid value 31 for parameter 'run_id' supplied",
    )
    assert_bad_request(
        {
            "run_id": run_id,
            "key": 31,
            "value": 41,
        },
        "Invalid value 31 for parameter 'key' supplied",
    )


def test_log_param_with_empty_string_as_value(mlflow_client):
    experiment_id = mlflow_client.create_experiment(
        test_log_param_with_empty_string_as_value.__name__
    )
    created_run = mlflow_client.create_run(experiment_id)
    run_id = created_run.info.run_id

    mlflow_client.log_param(run_id, "param_key", "")
    assert {"param_key": ""}.items() <= mlflow_client.get_run(run_id).data.params.items()


def test_set_tag_with_empty_string_as_value(mlflow_client):
    experiment_id = mlflow_client.create_experiment(
        test_set_tag_with_empty_string_as_value.__name__
    )
    created_run = mlflow_client.create_run(experiment_id)
    run_id = created_run.info.run_id

    mlflow_client.set_tag(run_id, "tag_key", "")
    assert {"tag_key": ""}.items() <= mlflow_client.get_run(run_id).data.tags.items()


def test_log_batch_containing_params_and_tags_with_empty_string_values(mlflow_client):
    experiment_id = mlflow_client.create_experiment(
        test_log_batch_containing_params_and_tags_with_empty_string_values.__name__
    )
    created_run = mlflow_client.create_run(experiment_id)
    run_id = created_run.info.run_id

    mlflow_client.log_batch(
        run_id=run_id,
        params=[Param("param_key", "")],
        tags=[RunTag("tag_key", "")],
    )
    assert {"param_key": ""}.items() <= mlflow_client.get_run(run_id).data.params.items()
    assert {"tag_key": ""}.items() <= mlflow_client.get_run(run_id).data.tags.items()


def test_set_tag_validation(mlflow_client):
    experiment_id = mlflow_client.create_experiment("tags validation")
    created_run = mlflow_client.create_run(experiment_id)
    run_id = created_run.info.run_id

    def assert_bad_request(payload, expected_error_message):
        response = _send_rest_tracking_post_request(
            mlflow_client.tracking_uri,
            "/api/2.0/mlflow/runs/set-tag",
            payload,
        )
        assert response.status_code == 400
        assert expected_error_message in response.text

    assert_bad_request(
        {
            "run_id": 31,
            "key": "tag",
            "value": 41,
        },
        "Invalid value 31 for parameter 'run_id' supplied",
    )
    assert_bad_request(
        {
            "run_id": run_id,
            "key": "param",
            "value": 41,
        },
        "Invalid value 41 for parameter 'value' supplied",
    )
    assert_bad_request(
        {
            "run_id": run_id,
            # Missing key
            "value": "value",
        },
        "Missing value for required parameter 'key'",
    )

    response = _send_rest_tracking_post_request(
        mlflow_client.tracking_uri,
        "/api/2.0/mlflow/runs/set-tag",
        {
            "run_uuid": run_id,
            "key": "key",
            "value": "value",
        },
    )
    assert response.status_code == 200


@pytest.mark.parametrize(
    "path",
    [
        "path",
        "path/",
        "path/to/file",
    ],
)
def test_validate_path_is_safe_good(path):
    validate_path_is_safe(path)


@pytest.mark.parametrize(
    "path",
    [
        "/path",
        "../path",
        "../../path",
        "./../path",
        "path/../to/file",
        "path/../../to/file",
    ],
)
def test_validate_path_is_safe_bad(path):
    with pytest.raises(MlflowException, match="Invalid path"):
        validate_path_is_safe(path)


def test_path_validation(mlflow_client):
    experiment_id = mlflow_client.create_experiment("tags validation")
    created_run = mlflow_client.create_run(experiment_id)
    run_id = created_run.info.run_id
    invalid_path = "../path"

    def assert_response(resp):
        assert resp.status_code == 400
        assert response.json() == {
            "error_code": "INVALID_PARAMETER_VALUE",
            "message": f"Invalid path: {invalid_path}",
        }

    response = requests.get(
        f"{mlflow_client.tracking_uri}/api/2.0/mlflow/artifacts/list",
        params={"run_id": run_id, "path": invalid_path},
    )
    assert_response(response)

    response = requests.get(
        f"{mlflow_client.tracking_uri}/get-artifact",
        params={"run_id": run_id, "path": invalid_path},
    )
    assert_response(response)

    response = requests.get(
        f"{mlflow_client.tracking_uri}//model-versions/get-artifact",
        params={"name": "model", "version": 1, "path": invalid_path},
    )
    assert_response(response)


def test_set_experiment_tag(mlflow_client):
    experiment_id = mlflow_client.create_experiment("SetExperimentTagTest")
    mlflow_client.set_experiment_tag(experiment_id, "dataset", "imagenet1K")
    experiment = mlflow_client.get_experiment(experiment_id)
    assert "dataset" in experiment.tags and experiment.tags["dataset"] == "imagenet1K"
    # test that updating a tag works
    mlflow_client.set_experiment_tag(experiment_id, "dataset", "birdbike")
    experiment = mlflow_client.get_experiment(experiment_id)
    assert "dataset" in experiment.tags and experiment.tags["dataset"] == "birdbike"
    # test that setting a tag on 1 experiment does not impact another experiment.
    experiment_id_2 = mlflow_client.create_experiment("SetExperimentTagTest2")
    experiment2 = mlflow_client.get_experiment(experiment_id_2)
    assert len(experiment2.tags) == 0
    # test that setting a tag on different experiments maintain different values across experiments
    mlflow_client.set_experiment_tag(experiment_id_2, "dataset", "birds200")
    experiment = mlflow_client.get_experiment(experiment_id)
    experiment2 = mlflow_client.get_experiment(experiment_id_2)
    assert "dataset" in experiment.tags and experiment.tags["dataset"] == "birdbike"
    assert "dataset" in experiment2.tags and experiment2.tags["dataset"] == "birds200"
    # test can set multi-line tags
    mlflow_client.set_experiment_tag(experiment_id, "multiline tag", "value2\nvalue2\nvalue2")
    experiment = mlflow_client.get_experiment(experiment_id)
    assert (
        "multiline tag" in experiment.tags
        and experiment.tags["multiline tag"] == "value2\nvalue2\nvalue2"
    )


def test_set_experiment_tag_with_empty_string_as_value(mlflow_client):
    experiment_id = mlflow_client.create_experiment(
        test_set_experiment_tag_with_empty_string_as_value.__name__
    )
    mlflow_client.set_experiment_tag(experiment_id, "tag_key", "")
    assert {"tag_key": ""}.items() <= mlflow_client.get_experiment(experiment_id).tags.items()


def test_delete_tag(mlflow_client):
    experiment_id = mlflow_client.create_experiment("DeleteTagExperiment")
    created_run = mlflow_client.create_run(experiment_id)
    run_id = created_run.info.run_id
    mlflow_client.log_metric(run_id, key="metric", value=123.456, timestamp=789, step=2)
    mlflow_client.log_metric(run_id, key="stepless-metric", value=987.654, timestamp=321)
    mlflow_client.log_param(run_id, "param", "value")
    mlflow_client.set_tag(run_id, "taggity", "do-dah")
    run = mlflow_client.get_run(run_id)
    assert "taggity" in run.data.tags and run.data.tags["taggity"] == "do-dah"
    mlflow_client.delete_tag(run_id, "taggity")
    run = mlflow_client.get_run(run_id)
    assert "taggity" not in run.data.tags
    with pytest.raises(MlflowException, match=r"Run .+ not found"):
        mlflow_client.delete_tag("fake_run_id", "taggity")
    with pytest.raises(MlflowException, match="No tag with name: fakeTag"):
        mlflow_client.delete_tag(run_id, "fakeTag")
    mlflow_client.delete_run(run_id)
    with pytest.raises(MlflowException, match=f"The run {run_id} must be in"):
        mlflow_client.delete_tag(run_id, "taggity")


def test_log_batch(mlflow_client):
    experiment_id = mlflow_client.create_experiment("Batch em up")
    created_run = mlflow_client.create_run(experiment_id)
    run_id = created_run.info.run_id
    mlflow_client.log_batch(
        run_id=run_id,
        metrics=[Metric("metric", 123.456, 789, 3)],
        params=[Param("param", "value")],
        tags=[RunTag("taggity", "do-dah")],
    )
    run = mlflow_client.get_run(run_id)
    assert run.data.metrics.get("metric") == 123.456
    assert run.data.params.get("param") == "value"
    assert run.data.tags.get("taggity") == "do-dah"
    metric_history = mlflow_client.get_metric_history(run_id, "metric")
    assert len(metric_history) == 1
    metric = metric_history[0]
    assert metric.key == "metric"
    assert metric.value == 123.456
    assert metric.timestamp == 789
    assert metric.step == 3


def test_log_batch_validation(mlflow_client):
    experiment_id = mlflow_client.create_experiment("log_batch validation")
    created_run = mlflow_client.create_run(experiment_id)
    run_id = created_run.info.run_id

    def assert_bad_request(payload, expected_error_message):
        response = _send_rest_tracking_post_request(
            mlflow_client.tracking_uri,
            "/api/2.0/mlflow/runs/log-batch",
            payload,
        )
        assert response.status_code == 400
        assert expected_error_message in response.text

    for request_parameter in ["metrics", "params", "tags"]:
        assert_bad_request(
            {
                "run_id": run_id,
                request_parameter: "foo",
            },
            f"Invalid value foo for parameter '{request_parameter}' supplied",
        )


@pytest.mark.allow_infer_pip_requirements_fallback
def test_log_model(mlflow_client):
    experiment_id = mlflow_client.create_experiment("Log models")
    with TempDir(chdr=True):
        model_paths = [f"model/path/{i}" for i in range(3)]
        mlflow.set_tracking_uri(mlflow_client.tracking_uri)
        with mlflow.start_run(experiment_id=experiment_id) as run:
            for i, m in enumerate(model_paths):
                mlflow.pyfunc.log_model(m, loader_module="mlflow.pyfunc")
                mlflow.pyfunc.save_model(
                    m,
                    mlflow_model=Model(artifact_path=m, run_id=run.info.run_id),
                    loader_module="mlflow.pyfunc",
                )
                model = Model.load(os.path.join(m, "MLmodel"))
                run = mlflow.get_run(run.info.run_id)
                tag = run.data.tags["mlflow.log-model.history"]
                models = json.loads(tag)
                model.utc_time_created = models[i]["utc_time_created"]

                history_model_meta = models[i].copy()
                original_model_uuid = history_model_meta.pop("model_uuid")
                model_meta = model.to_dict().copy()
                new_model_uuid = model_meta.pop("model_uuid")
                assert history_model_meta == model_meta
                assert original_model_uuid != new_model_uuid
                assert len(models) == i + 1
                for j in range(0, i + 1):
                    assert models[j]["artifact_path"] == model_paths[j]


def test_set_terminated_defaults(mlflow_client):
    experiment_id = mlflow_client.create_experiment("Terminator 1")
    created_run = mlflow_client.create_run(experiment_id)
    run_id = created_run.info.run_id
    assert mlflow_client.get_run(run_id).info.status == "RUNNING"
    assert mlflow_client.get_run(run_id).info.end_time is None
    mlflow_client.set_terminated(run_id)
    assert mlflow_client.get_run(run_id).info.status == "FINISHED"
    assert mlflow_client.get_run(run_id).info.end_time <= get_current_time_millis()


def test_set_terminated_status(mlflow_client):
    experiment_id = mlflow_client.create_experiment("Terminator 2")
    created_run = mlflow_client.create_run(experiment_id)
    run_id = created_run.info.run_id
    assert mlflow_client.get_run(run_id).info.status == "RUNNING"
    assert mlflow_client.get_run(run_id).info.end_time is None
    mlflow_client.set_terminated(run_id, "FAILED")
    assert mlflow_client.get_run(run_id).info.status == "FAILED"
    assert mlflow_client.get_run(run_id).info.end_time <= get_current_time_millis()


def test_artifacts(mlflow_client, tmp_path):
    experiment_id = mlflow_client.create_experiment("Art In Fact")
    experiment_info = mlflow_client.get_experiment(experiment_id)
    assert experiment_info.artifact_location.startswith(path_to_local_file_uri(str(tmp_path)))
    artifact_path = urllib.parse.urlparse(experiment_info.artifact_location).path
    assert posixpath.split(artifact_path)[-1] == experiment_id

    created_run = mlflow_client.create_run(experiment_id)
    assert created_run.info.artifact_uri.startswith(experiment_info.artifact_location)
    run_id = created_run.info.run_id
    src_dir = tempfile.mkdtemp("test_artifacts_src")
    src_file = os.path.join(src_dir, "my.file")
    with open(src_file, "w") as f:
        f.write("Hello, World!")
    mlflow_client.log_artifact(run_id, src_file, None)
    mlflow_client.log_artifacts(run_id, src_dir, "dir")

    root_artifacts_list = mlflow_client.list_artifacts(run_id)
    assert {a.path for a in root_artifacts_list} == {"my.file", "dir"}

    dir_artifacts_list = mlflow_client.list_artifacts(run_id, "dir")
    assert {a.path for a in dir_artifacts_list} == {"dir/my.file"}

    all_artifacts = download_artifacts(
        run_id=run_id, artifact_path=".", tracking_uri=mlflow_client.tracking_uri
    )
    assert open("%s/my.file" % all_artifacts).read() == "Hello, World!"
    assert open("%s/dir/my.file" % all_artifacts).read() == "Hello, World!"

    dir_artifacts = download_artifacts(
        run_id=run_id, artifact_path="dir", tracking_uri=mlflow_client.tracking_uri
    )
    assert open("%s/my.file" % dir_artifacts).read() == "Hello, World!"


def test_search_pagination(mlflow_client):
    experiment_id = mlflow_client.create_experiment("search_pagination")
    runs = [mlflow_client.create_run(experiment_id, start_time=1).info.run_id for _ in range(0, 10)]
    runs = sorted(runs)
    result = mlflow_client.search_runs([experiment_id], max_results=4, page_token=None)
    assert [r.info.run_id for r in result] == runs[0:4]
    assert result.token is not None
    result = mlflow_client.search_runs([experiment_id], max_results=4, page_token=result.token)
    assert [r.info.run_id for r in result] == runs[4:8]
    assert result.token is not None
    result = mlflow_client.search_runs([experiment_id], max_results=4, page_token=result.token)
    assert [r.info.run_id for r in result] == runs[8:]
    assert result.token is None


def test_search_validation(mlflow_client):
    experiment_id = mlflow_client.create_experiment("search_validation")
    with pytest.raises(
        MlflowException, match=r"Invalid value 123456789 for parameter 'max_results' supplied"
    ):
        mlflow_client.search_runs([experiment_id], max_results=123456789)


def test_get_experiment_by_name(mlflow_client):
    name = "test_get_experiment_by_name"
    experiment_id = mlflow_client.create_experiment(name)
    res = mlflow_client.get_experiment_by_name(name)
    assert res.experiment_id == experiment_id
    assert res.name == name
    assert mlflow_client.get_experiment_by_name("idontexist") is None


def test_get_experiment(mlflow_client):
    name = "test_get_experiment"
    experiment_id = mlflow_client.create_experiment(name)
    res = mlflow_client.get_experiment(experiment_id)
    assert res.experiment_id == experiment_id
    assert res.name == name


def test_search_experiments(mlflow_client):
    # To ensure the default experiment and non-default experiments have different creation_time
    # for deterministic search results, send a request to the server and initialize the tracking
    # store.
    assert mlflow_client.search_experiments()[0].name == "Default"

    experiments = [
        ("a", {"key": "value"}),
        ("ab", {"key": "vaLue"}),
        ("Abc", None),
    ]
    experiment_ids = []
    for name, tags in experiments:
        # sleep for windows file system current_time precision in Python to enforce
        # deterministic ordering based on last_update_time (creation_time due to no
        # mutation of experiment state)
        time.sleep(0.001)
        experiment_ids.append(mlflow_client.create_experiment(name, tags=tags))

    # filter_string
    experiments = mlflow_client.search_experiments(filter_string="attribute.name = 'a'")
    assert [e.name for e in experiments] == ["a"]
    experiments = mlflow_client.search_experiments(filter_string="attribute.name != 'a'")
    assert [e.name for e in experiments] == ["Abc", "ab", "Default"]
    experiments = mlflow_client.search_experiments(filter_string="name LIKE 'a%'")
    assert [e.name for e in experiments] == ["ab", "a"]
    experiments = mlflow_client.search_experiments(filter_string="tag.key = 'value'")
    assert [e.name for e in experiments] == ["a"]
    experiments = mlflow_client.search_experiments(filter_string="tag.key != 'value'")
    assert [e.name for e in experiments] == ["ab"]
    experiments = mlflow_client.search_experiments(filter_string="tag.key ILIKE '%alu%'")
    assert [e.name for e in experiments] == ["ab", "a"]

    # order_by
    experiments = mlflow_client.search_experiments(order_by=["name DESC"])
    assert [e.name for e in experiments] == ["ab", "a", "Default", "Abc"]

    # max_results
    experiments = mlflow_client.search_experiments(max_results=2)
    assert [e.name for e in experiments] == ["Abc", "ab"]
    # page_token
    experiments = mlflow_client.search_experiments(page_token=experiments.token)
    assert [e.name for e in experiments] == ["a", "Default"]

    # view_type
    time.sleep(0.001)
    mlflow_client.delete_experiment(experiment_ids[1])
    experiments = mlflow_client.search_experiments(view_type=ViewType.ACTIVE_ONLY)
    assert [e.name for e in experiments] == ["Abc", "a", "Default"]
    experiments = mlflow_client.search_experiments(view_type=ViewType.DELETED_ONLY)
    assert [e.name for e in experiments] == ["ab"]
    experiments = mlflow_client.search_experiments(view_type=ViewType.ALL)
    assert [e.name for e in experiments] == ["Abc", "ab", "a", "Default"]


def test_get_metric_history_bulk_rejects_invalid_requests(mlflow_client):
    def assert_response(resp, message_part):
        assert resp.status_code == 400
        response_json = resp.json()
        assert response_json.get("error_code") == "INVALID_PARAMETER_VALUE"
        assert message_part in response_json.get("message", "")

    response_no_run_ids_field = requests.get(
        f"{mlflow_client.tracking_uri}/ajax-api/2.0/mlflow/metrics/get-history-bulk",
        params={"metric_key": "key"},
    )
    assert_response(
        response_no_run_ids_field,
        "GetMetricHistoryBulk request must specify at least one run_id",
    )

    response_empty_run_ids = requests.get(
        f"{mlflow_client.tracking_uri}/ajax-api/2.0/mlflow/metrics/get-history-bulk",
        params={"run_id": [], "metric_key": "key"},
    )
    assert_response(
        response_empty_run_ids,
        "GetMetricHistoryBulk request must specify at least one run_id",
    )

    response_too_many_run_ids = requests.get(
        f"{mlflow_client.tracking_uri}/ajax-api/2.0/mlflow/metrics/get-history-bulk",
        params={"run_id": [f"id_{i}" for i in range(1000)], "metric_key": "key"},
    )
    assert_response(
        response_too_many_run_ids,
        "GetMetricHistoryBulk request cannot specify more than",
    )

    response_no_metric_key_field = requests.get(
        f"{mlflow_client.tracking_uri}/ajax-api/2.0/mlflow/metrics/get-history-bulk",
        params={"run_id": ["123"]},
    )
    assert_response(
        response_no_metric_key_field,
        "GetMetricHistoryBulk request must specify a metric_key",
    )


def test_get_metric_history_bulk_returns_expected_metrics_in_expected_order(mlflow_client):
    experiment_id = mlflow_client.create_experiment("get metric history bulk")
    created_run1 = mlflow_client.create_run(experiment_id)
    run_id1 = created_run1.info.run_id
    created_run2 = mlflow_client.create_run(experiment_id)
    run_id2 = created_run2.info.run_id
    created_run3 = mlflow_client.create_run(experiment_id)
    run_id3 = created_run3.info.run_id

    metricA_history = [
        {"key": "metricA", "timestamp": 1, "step": 2, "value": 10.0},
        {"key": "metricA", "timestamp": 1, "step": 3, "value": 11.0},
        {"key": "metricA", "timestamp": 1, "step": 3, "value": 12.0},
        {"key": "metricA", "timestamp": 2, "step": 3, "value": 12.0},
    ]
    for metric in metricA_history:
        mlflow_client.log_metric(run_id1, **metric)
        metric_for_run2 = dict(metric)
        metric_for_run2["value"] += 1.0
        mlflow_client.log_metric(run_id2, **metric_for_run2)

    metricB_history = [
        {"key": "metricB", "timestamp": 7, "step": -2, "value": -100.0},
        {"key": "metricB", "timestamp": 8, "step": 0, "value": 0.0},
        {"key": "metricB", "timestamp": 8, "step": 0, "value": 1.0},
        {"key": "metricB", "timestamp": 9, "step": 1, "value": 12.0},
    ]
    for metric in metricB_history:
        mlflow_client.log_metric(run_id1, **metric)
        metric_for_run2 = dict(metric)
        metric_for_run2["value"] += 1.0
        mlflow_client.log_metric(run_id2, **metric_for_run2)

    response_run1_metricA = requests.get(
        f"{mlflow_client.tracking_uri}/ajax-api/2.0/mlflow/metrics/get-history-bulk",
        params={"run_id": [run_id1], "metric_key": "metricA"},
    )
    assert response_run1_metricA.status_code == 200
    assert response_run1_metricA.json().get("metrics") == [
        {**metric, "run_id": run_id1} for metric in metricA_history
    ]

    response_run2_metricB = requests.get(
        f"{mlflow_client.tracking_uri}/ajax-api/2.0/mlflow/metrics/get-history-bulk",
        params={"run_id": [run_id2], "metric_key": "metricB"},
    )
    assert response_run2_metricB.status_code == 200
    assert response_run2_metricB.json().get("metrics") == [
        {**metric, "run_id": run_id2, "value": metric["value"] + 1.0} for metric in metricB_history
    ]

    response_run1_run2_metricA = requests.get(
        f"{mlflow_client.tracking_uri}/ajax-api/2.0/mlflow/metrics/get-history-bulk",
        params={"run_id": [run_id1, run_id2], "metric_key": "metricA"},
    )
    assert response_run1_run2_metricA.status_code == 200
    assert response_run1_run2_metricA.json().get("metrics") == sorted(
        [{**metric, "run_id": run_id1} for metric in metricA_history]
        + [
            {**metric, "run_id": run_id2, "value": metric["value"] + 1.0}
            for metric in metricA_history
        ],
        key=lambda metric: metric["run_id"],
    )

    response_run1_run2_run_3_metricB = requests.get(
        f"{mlflow_client.tracking_uri}/ajax-api/2.0/mlflow/metrics/get-history-bulk",
        params={"run_id": [run_id1, run_id2, run_id3], "metric_key": "metricB"},
    )
    assert response_run1_run2_run_3_metricB.status_code == 200
    assert response_run1_run2_run_3_metricB.json().get("metrics") == sorted(
        [{**metric, "run_id": run_id1} for metric in metricB_history]
        + [
            {**metric, "run_id": run_id2, "value": metric["value"] + 1.0}
            for metric in metricB_history
        ],
        key=lambda metric: metric["run_id"],
    )


def test_get_metric_history_bulk_respects_max_results(mlflow_client):
    experiment_id = mlflow_client.create_experiment("get metric history bulk")
    run_id = mlflow_client.create_run(experiment_id).info.run_id
    max_results = 2

    metricA_history = [
        {"key": "metricA", "timestamp": 1, "step": 2, "value": 10.0},
        {"key": "metricA", "timestamp": 1, "step": 3, "value": 11.0},
        {"key": "metricA", "timestamp": 1, "step": 3, "value": 12.0},
        {"key": "metricA", "timestamp": 2, "step": 3, "value": 12.0},
    ]
    for metric in metricA_history:
        mlflow_client.log_metric(run_id, **metric)

    response_limited = requests.get(
        f"{mlflow_client.tracking_uri}/ajax-api/2.0/mlflow/metrics/get-history-bulk",
        params={"run_id": [run_id], "metric_key": "metricA", "max_results": max_results},
    )
    assert response_limited.status_code == 200
    assert response_limited.json().get("metrics") == [
        {**metric, "run_id": run_id} for metric in metricA_history[:max_results]
    ]


def test_get_metric_history_bulk_calls_optimized_impl_when_expected(monkeypatch, tmp_path):
    from mlflow.server.handlers import get_metric_history_bulk_handler

    path = path_to_local_file_uri(str(tmp_path.joinpath("sqlalchemy.db")))
    uri = ("sqlite://" if sys.platform == "win32" else "sqlite:////") + path[len("file://") :]
    mock_store = mock.Mock(wraps=SqlAlchemyStore(uri, str(tmp_path)))

    flask_app = flask.Flask("test_flask_app")

    class MockRequestArgs:
        def __init__(self, args_dict):
            self.args_dict = args_dict

        def to_dict(self, flat):
            return self.args_dict

        def get(self, key, default=None):
            return self.args_dict.get(key, default)

    with mock.patch(
        "mlflow.server.handlers._get_tracking_store", return_value=mock_store
    ), flask_app.test_request_context() as mock_context:
        run_ids = [str(i) for i in range(10)]
        mock_context.request.args = MockRequestArgs(
            {
                "run_id": run_ids,
                "metric_key": "mock_key",
            }
        )

        get_metric_history_bulk_handler()

        mock_store.get_metric_history_bulk.assert_called_once_with(
            run_ids=run_ids,
            metric_key="mock_key",
            max_results=25000,
        )


def test_create_model_version_with_path_source(mlflow_client):
    name = "mode"
    mlflow_client.create_registered_model(name)
    exp_id = mlflow_client.create_experiment("test")
    run = mlflow_client.create_run(experiment_id=exp_id)

    response = requests.post(
        f"{mlflow_client.tracking_uri}/api/2.0/mlflow/model-versions/create",
        json={
            "name": name,
            "source": run.info.artifact_uri[len("file://") :],
            "run_id": run.info.run_id,
        },
    )
    assert response.status_code == 200

    # run_id is not specified
    response = requests.post(
        f"{mlflow_client.tracking_uri}/api/2.0/mlflow/model-versions/create",
        json={
            "name": name,
            "source": run.info.artifact_uri[len("file://") :],
        },
    )
    assert response.status_code == 400
    assert "To use a local path as a model version" in response.json()["message"]

    # run_id is specified but source is not in the run's artifact directory
    response = requests.post(
        f"{mlflow_client.tracking_uri}/api/2.0/mlflow/model-versions/create",
        json={
            "name": name,
            "source": "/tmp",
            "run_id": run.info.run_id,
        },
    )
    assert response.status_code == 400
    assert "To use a local path as a model version" in response.json()["message"]


def test_create_model_version_with_file_uri(mlflow_client):
    name = "test"
    mlflow_client.create_registered_model(name)
    exp_id = mlflow_client.create_experiment("test")
    run = mlflow_client.create_run(experiment_id=exp_id)
    assert run.info.artifact_uri.startswith("file://")
    response = requests.post(
        f"{mlflow_client.tracking_uri}/api/2.0/mlflow/model-versions/create",
        json={
            "name": name,
            "source": run.info.artifact_uri,
            "run_id": run.info.run_id,
        },
    )
    assert response.status_code == 200

    response = requests.post(
        f"{mlflow_client.tracking_uri}/api/2.0/mlflow/model-versions/create",
        json={
            "name": name,
            "source": f"{run.info.artifact_uri}/model",
            "run_id": run.info.run_id,
        },
    )
    assert response.status_code == 200

    response = requests.post(
        f"{mlflow_client.tracking_uri}/api/2.0/mlflow/model-versions/create",
        json={
            "name": name,
            "source": f"{run.info.artifact_uri}/.",
            "run_id": run.info.run_id,
        },
    )
    assert response.status_code == 200

    response = requests.post(
        f"{mlflow_client.tracking_uri}/api/2.0/mlflow/model-versions/create",
        json={
            "name": name,
            "source": f"{run.info.artifact_uri}/model/..",
            "run_id": run.info.run_id,
        },
    )
    assert response.status_code == 200

    # run_id is not specified
    response = requests.post(
        f"{mlflow_client.tracking_uri}/api/2.0/mlflow/model-versions/create",
        json={
            "name": name,
            "source": run.info.artifact_uri,
        },
    )
    assert response.status_code == 400
    assert "To use a local path as a model version" in response.json()["message"]

    # run_id is specified but source is not in the run's artifact directory
    response = requests.post(
        f"{mlflow_client.tracking_uri}/api/2.0/mlflow/model-versions/create",
        json={
            "name": name,
            "source": "file:///tmp",
        },
    )
    assert response.status_code == 400
    assert "To use a local path as a model version" in response.json()["message"]

    response = requests.post(
        f"{mlflow_client.tracking_uri}/api/2.0/mlflow/model-versions/create",
        json={
            "name": name,
            "source": "file://123.456.789.123/path/to/source",
            "run_id": run.info.run_id,
        },
    )
    assert response.status_code == 400
    assert "MLflow tracking server doesn't allow" in response.json()["message"]


def test_create_model_version_with_file_uri_env_var(tmp_path):
    backend_uri = tmp_path.joinpath("file").as_uri()
    url, process = _init_server(
        backend_uri,
        root_artifact_uri=tmp_path.as_uri(),
        extra_env={"MLFLOW_ALLOW_FILE_URI_AS_MODEL_VERSION_SOURCE": "true"},
    )
    try:
        mlflow_client = MlflowClient(url)

        name = "test"
        mlflow_client.create_registered_model(name)
        exp_id = mlflow_client.create_experiment("test")
        run = mlflow_client.create_run(experiment_id=exp_id)
        response = requests.post(
            f"{mlflow_client.tracking_uri}/api/2.0/mlflow/model-versions/create",
            json={
                "name": name,
                "source": "file://123.456.789.123/path/to/source",
                "run_id": run.info.run_id,
            },
        )
        assert response.status_code == 200
    finally:
        _terminate_server(process)


def test_logging_model_with_local_artifact_uri(mlflow_client):
    from sklearn.linear_model import LogisticRegression

    mlflow.set_tracking_uri(mlflow_client.tracking_uri)
    with mlflow.start_run() as run:
        assert run.info.artifact_uri.startswith("file://")
        mlflow.sklearn.log_model(LogisticRegression(), "model", registered_model_name="rmn")
        mlflow.pyfunc.load_model("models:/rmn/1")


<<<<<<< HEAD
def test_log_inputs(mlflow_client):
    experiment_id = mlflow_client.create_experiment("log inputs test")
    created_run = mlflow_client.create_run(experiment_id)
    run_id = created_run.info.run_id

    dataset1 = Dataset(
        name="name1",
        digest="digest1",
        source_type="source_type1",
        source="source1",
    )
    dataset_inputs1 = [DatasetInput(dataset=dataset1, tags=[InputTag(key="tag1", value="value1")])]

    mlflow_client.log_inputs(run_id, dataset_inputs1)
    run = mlflow_client.get_run(run_id)
    assert len(run.inputs.dataset_inputs) == 1
    assert run.inputs.dataset_inputs[0].dataset.name == "name1"
    assert run.inputs.dataset_inputs[0].dataset.digest == "digest1"
    assert run.inputs.dataset_inputs[0].dataset.source_type == "source_type1"
    assert run.inputs.dataset_inputs[0].dataset.source == "source1"
    assert len(run.inputs.dataset_inputs[0].tags) == 1
    assert run.inputs.dataset_inputs[0].tags[0].key == "tag1"
    assert run.inputs.dataset_inputs[0].tags[0].value == "value1"


def test_log_inputs_validation(mlflow_client):
    experiment_id = mlflow_client.create_experiment("log inputs validation")
    created_run = mlflow_client.create_run(experiment_id)
    run_id = created_run.info.run_id

    def assert_bad_request(payload, expected_error_message):
        response = _send_rest_tracking_post_request(
            mlflow_client.tracking_uri,
            "/api/2.0/mlflow/runs/log-inputs",
            payload,
        )
        assert response.status_code == 400
        assert expected_error_message in response.text

    dataset = Dataset(
        name="name1",
        digest="digest1",
        source_type="source_type1",
        source="source1",
    )
    tags = [InputTag(key="tag1", value="value1")]
    dataset_inputs = [message_to_json(DatasetInput(dataset=dataset, tags=tags).to_proto())]
    assert_bad_request(
        {
            "datasets": dataset_inputs,
        },
        "Missing value for required parameter 'run_id'",
    )
    assert_bad_request(
        {
            "run_id": run_id,
        },
        "Missing value for required parameter 'datasets'",
    )
=======
def test_update_run_name_without_changing_status(mlflow_client):
    experiment_id = mlflow_client.create_experiment("update run name")
    created_run = mlflow_client.create_run(experiment_id)
    mlflow_client.set_terminated(created_run.info.run_id, "FINISHED")

    mlflow_client.update_run(created_run.info.run_id, name="name_abc")
    updated_run_info = mlflow_client.get_run(created_run.info.run_id).info
    assert updated_run_info.run_name == "name_abc"
    assert updated_run_info.status == "FINISHED"
>>>>>>> 44b86943
<|MERGE_RESOLUTION|>--- conflicted
+++ resolved
@@ -1201,7 +1201,6 @@
         mlflow.pyfunc.load_model("models:/rmn/1")
 
 
-<<<<<<< HEAD
 def test_log_inputs(mlflow_client):
     experiment_id = mlflow_client.create_experiment("log inputs test")
     created_run = mlflow_client.create_run(experiment_id)
@@ -1261,7 +1260,8 @@
         },
         "Missing value for required parameter 'datasets'",
     )
-=======
+
+
 def test_update_run_name_without_changing_status(mlflow_client):
     experiment_id = mlflow_client.create_experiment("update run name")
     created_run = mlflow_client.create_run(experiment_id)
@@ -1270,5 +1270,4 @@
     mlflow_client.update_run(created_run.info.run_id, name="name_abc")
     updated_run_info = mlflow_client.get_run(created_run.info.run_id).info
     assert updated_run_info.run_name == "name_abc"
-    assert updated_run_info.status == "FINISHED"
->>>>>>> 44b86943
+    assert updated_run_info.status == "FINISHED"