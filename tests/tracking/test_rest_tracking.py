--- conflicted
+++ resolved
@@ -14,11 +14,8 @@
 import time
 import urllib.parse
 import requests
-<<<<<<< HEAD
 import pandas as pd
-=======
 import math
->>>>>>> 0c780062
 from unittest import mock
 
 import pytest
