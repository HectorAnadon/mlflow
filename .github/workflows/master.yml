--- conflicted
+++ resolved
@@ -137,8 +137,6 @@
             tests/store/tracking/test_sqlalchemy_store.py \
             tests/store/model_registry/test_sqlalchemy_store.py \
             tests/db
-<<<<<<< HEAD
-=======
         done
 
         test $err = 0
@@ -160,7 +158,6 @@
             tests/store/tracking/test_sqlalchemy_store.py \
             tests/store/model_registry/test_sqlalchemy_store.py \
             tests/db
->>>>>>> ca98d871
         done
 
         test $err = 0
