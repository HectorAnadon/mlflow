import functools
import logging
import os

import numpy as np

from mlflow.metrics.base import MetricValue

_logger = logging.getLogger(__name__)


def standard_aggregations(scores):
    return {
        "mean": np.mean(scores),
        "variance": np.var(scores),
        "p90": np.percentile(scores, 90),
    }


def _validate_text_data(data, metric_name, column_name):
    """Validates that the data is text and is non-empty"""
    if len(data) == 0:
        return False

    for row, line in enumerate(data):
        if not isinstance(line, str):
            _logger.warning(
                f"Cannot calculate {metric_name} for non-string inputs. "
                + f"Non-string found for {column_name} on row {row}. skipping metric logging."
            )
            return False

    return True


<<<<<<< HEAD
def _validate_and_fix_text_tuple_data(data, metric_name, column_name):
    """Validates that the data is a list of a tuple of strings and is non-empty"""
    if data is None or len(data) == 0:
        return False

    for row, tup in enumerate(data):
        if not isinstance(tup, tuple) or not all(isinstance(val, str) for val in tup):
            if isinstance(tup, str):
                # Single entry tuples get unpacked.
                # So if the entry is a string, put them back into a tuple.
                data[row] = (tup,)
            else:
                _logger.warning(
                    f"Cannot calculate {metric_name} for non-tuple[str] inputs."
                    f"Row {row} of column {column_name} has a non-tuple[str] value of:"
                    f"{tup}. Skipping metric logging."
                )
                return False

    return True


def _token_count_eval_fn(predictions, targets, metrics):
=======
def _token_count_eval_fn(predictions, targets=None, metrics=None):
>>>>>>> 4e947e94
    import tiktoken

    # ref: https://github.com/openai/tiktoken/issues/75
    os.environ["TIKTOKEN_CACHE_DIR"] = ""
    encoding = tiktoken.get_encoding("cl100k_base")

    num_tokens = []
    for prediction in predictions:
        if isinstance(prediction, str):
            num_tokens.append(len(encoding.encode(prediction)))
        else:
            num_tokens.append(None)

    return MetricValue(
        scores=num_tokens,
    )


@functools.lru_cache(maxsize=8)
def _cached_evaluate_load(path, module_type=None):
    import evaluate

    return evaluate.load(path, module_type=module_type)


def _toxicity_eval_fn(predictions, targets=None, metrics=None):
    if not _validate_text_data(predictions, "toxicity", "predictions"):
        return
    try:
        toxicity = _cached_evaluate_load("toxicity", module_type="measurement")
    except Exception as e:
        _logger.warning(
            f"Failed to load 'toxicity' metric (error: {e!r}), skipping metric logging."
        )
        return

    scores = toxicity.compute(predictions=predictions)["toxicity"]
    toxicity_ratio = toxicity.compute(predictions=predictions, aggregation="ratio")[
        "toxicity_ratio"
    ]
    return MetricValue(
        scores=scores,
        aggregate_results={
            **standard_aggregations(scores),
            "ratio": toxicity_ratio,
        },
    )


def _perplexity_eval_fn(predictions, targets=None, metrics=None):
    if not _validate_text_data(predictions, "perplexity", "predictions"):
        return

    try:
        perplexity = _cached_evaluate_load("perplexity", module_type="metric")
    except Exception as e:
        _logger.warning(
            f"Failed to load 'perplexity' metric (error: {e!r}), skipping metric logging."
        )
        return

    scores = perplexity.compute(predictions=predictions, model_id="gpt2")["perplexities"]
    return MetricValue(
        scores=scores,
        aggregate_results=standard_aggregations(scores),
    )


def _flesch_kincaid_eval_fn(predictions, targets=None, metrics=None):
    if not _validate_text_data(predictions, "flesch_kincaid", "predictions"):
        return

    try:
        import textstat
    except ImportError:
        _logger.warning("Failed to load flesch kincaid metric, skipping metric logging.")
        return

    scores = [textstat.flesch_kincaid_grade(prediction) for prediction in predictions]
    return MetricValue(
        scores=scores,
        aggregate_results=standard_aggregations(scores),
    )


def _ari_eval_fn(predictions, targets=None, metrics=None):
    if not _validate_text_data(predictions, "ari", "predictions"):
        return

    try:
        import textstat
    except ImportError:
        _logger.warning(
            "Failed to load automated readability index metric, skipping metric logging."
        )
        return

    scores = [textstat.automated_readability_index(prediction) for prediction in predictions]
    return MetricValue(
        scores=scores,
        aggregate_results=standard_aggregations(scores),
    )


def _accuracy_eval_fn(predictions, targets=None, metrics=None, sample_weight=None):
    if targets is not None and len(targets) != 0:
        from sklearn.metrics import accuracy_score

        acc = accuracy_score(y_true=targets, y_pred=predictions, sample_weight=sample_weight)
        return MetricValue(aggregate_results={"exact_match": acc})


def _rouge1_eval_fn(predictions, targets=None, metrics=None):
    if targets is not None and len(targets) != 0:
        if not _validate_text_data(targets, "rouge1", "targets") or not _validate_text_data(
            predictions, "rouge1", "predictions"
        ):
            return

        try:
            rouge = _cached_evaluate_load("rouge")
        except Exception as e:
            _logger.warning(
                f"Failed to load 'rouge' metric (error: {e!r}), skipping metric logging."
            )
            return

        scores = rouge.compute(
            predictions=predictions,
            references=targets,
            rouge_types=["rouge1"],
            use_aggregator=False,
        )["rouge1"]
        return MetricValue(
            scores=scores,
            aggregate_results=standard_aggregations(scores),
        )


def _rouge2_eval_fn(predictions, targets=None, metrics=None):
    if targets is not None and len(targets) != 0:
        if not _validate_text_data(targets, "rouge2", "targets") or not _validate_text_data(
            predictions, "rouge2", "predictions"
        ):
            return

        try:
            rouge = _cached_evaluate_load("rouge")
        except Exception as e:
            _logger.warning(
                f"Failed to load 'rouge' metric (error: {e!r}), skipping metric logging."
            )
            return

        scores = rouge.compute(
            predictions=predictions,
            references=targets,
            rouge_types=["rouge2"],
            use_aggregator=False,
        )["rouge2"]
        return MetricValue(
            scores=scores,
            aggregate_results=standard_aggregations(scores),
        )


def _rougeL_eval_fn(predictions, targets=None, metrics=None):
    if targets is not None and len(targets) != 0:
        if not _validate_text_data(targets, "rougeL", "targets") or not _validate_text_data(
            predictions, "rougeL", "predictions"
        ):
            return

        try:
            rouge = _cached_evaluate_load("rouge")
        except Exception as e:
            _logger.warning(
                f"Failed to load 'rouge' metric (error: {e!r}), skipping metric logging."
            )
            return

        scores = rouge.compute(
            predictions=predictions,
            references=targets,
            rouge_types=["rougeL"],
            use_aggregator=False,
        )["rougeL"]
        return MetricValue(
            scores=scores,
            aggregate_results=standard_aggregations(scores),
        )


def _rougeLsum_eval_fn(predictions, targets=None, metrics=None):
    if targets is not None and len(targets) != 0:
        if not _validate_text_data(targets, "rougeLsum", "targets") or not _validate_text_data(
            predictions, "rougeLsum", "predictions"
        ):
            return

        try:
            rouge = _cached_evaluate_load("rouge")
        except Exception as e:
            _logger.warning(
                f"Failed to load 'rouge' metric (error: {e!r}), skipping metric logging."
            )
            return

        scores = rouge.compute(
            predictions=predictions,
            references=targets,
            rouge_types=["rougeLsum"],
            use_aggregator=False,
        )["rougeLsum"]
        return MetricValue(
            scores=scores,
            aggregate_results=standard_aggregations(scores),
        )


def _mae_eval_fn(predictions, targets=None, metrics=None, sample_weight=None):
    if targets is not None and len(targets) != 0:
        from sklearn.metrics import mean_absolute_error

        mae = mean_absolute_error(targets, predictions, sample_weight=sample_weight)
        return MetricValue(aggregate_results={"mean_absolute_error": mae})


def _mse_eval_fn(predictions, targets=None, metrics=None, sample_weight=None):
    if targets is not None and len(targets) != 0:
        from sklearn.metrics import mean_squared_error

        mse = mean_squared_error(targets, predictions, sample_weight=sample_weight)
        return MetricValue(aggregate_results={"mean_squared_error": mse})


def _rmse_eval_fn(predictions, targets=None, metrics=None, sample_weight=None):
    if targets is not None and len(targets) != 0:
        from sklearn.metrics import mean_squared_error

        rmse = mean_squared_error(targets, predictions, squared=False, sample_weight=sample_weight)
        return MetricValue(aggregate_results={"root_mean_squared_error": rmse})


def _r2_score_eval_fn(predictions, targets=None, metrics=None, sample_weight=None):
    if targets is not None and len(targets) != 0:
        from sklearn.metrics import r2_score

        r2 = r2_score(targets, predictions, sample_weight=sample_weight)
        return MetricValue(aggregate_results={"r2_score": r2})


def _max_error_eval_fn(predictions, targets=None, metrics=None):
    if targets is not None and len(targets) != 0:
        from sklearn.metrics import max_error

        error = max_error(targets, predictions)
        return MetricValue(aggregate_results={"max_error": error})


def _mape_eval_fn(predictions, targets=None, metrics=None, sample_weight=None):
    if targets is not None and len(targets) != 0:
        from sklearn.metrics import mean_absolute_percentage_error

        mape = mean_absolute_percentage_error(targets, predictions, sample_weight=sample_weight)
        return MetricValue(aggregate_results={"mean_absolute_percentage_error": mape})


def _recall_eval_fn(
    predictions, targets=None, metrics=None, pos_label=1, average="binary", sample_weight=None
):
    if targets is not None and len(targets) != 0:
        from sklearn.metrics import recall_score

        recall = recall_score(
            targets, predictions, pos_label=pos_label, average=average, sample_weight=sample_weight
        )
        return MetricValue(aggregate_results={"recall_score": recall})


def _precision_eval_fn(
    predictions, targets=None, metrics=None, pos_label=1, average="binary", sample_weight=None
):
    if targets is not None and len(targets) != 0:
        from sklearn.metrics import precision_score

        precision = precision_score(
            targets,
            predictions,
            pos_label=pos_label,
            average=average,
            sample_weight=sample_weight,
        )
        return MetricValue(aggregate_results={"precision_score": precision})


def _f1_score_eval_fn(
    predictions, targets=None, metrics=None, pos_label=1, average="binary", sample_weight=None
):
    if targets is not None and len(targets) != 0:
        from sklearn.metrics import f1_score

        f1 = f1_score(
            targets,
            predictions,
            pos_label=pos_label,
            average=average,
            sample_weight=sample_weight,
        )
        return MetricValue(aggregate_results={"f1_score": f1})


def _validate_positive_int_scalar(scalar, metric_name, scalar_name):
    if isinstance(scalar, int) and scalar > 0:
        return True
    _logger.warning(
        f"Cannot calculate {metric_name} for invalid parameter {scalar_name}."
        f"{scalar_name} should be a positive integer; found:"
        f"{scalar}. Skipping metric logging."
    )
    return False


def _precision_at_k_eval_fn(predictions, targets, k, metrics, sample_weight=None):
    if (
        not _validate_and_fix_text_tuple_data(predictions, "precision_at_k", "predictions")
        or not _validate_and_fix_text_tuple_data(targets, "precision_at_k", "targets")
        or not _validate_positive_int_scalar(k, "precision_at_k", "k")
    ):
        return

    scores = []
    for i in range(len(predictions)):
        # only include the top k retrieved chunks
        ground_truth, retrieved = set(targets[i]), predictions[i][:k]
        relevant_doc_count = sum(1 for doc in retrieved if doc in ground_truth)
        if len(retrieved) > 0:
            scores.append(relevant_doc_count / len(retrieved))
        else:
            scores.append(1)

    return MetricValue(scores=scores, aggregate_results=standard_aggregations(scores))<|MERGE_RESOLUTION|>--- conflicted
+++ resolved
@@ -33,7 +33,6 @@
     return True
 
 
-<<<<<<< HEAD
 def _validate_and_fix_text_tuple_data(data, metric_name, column_name):
     """Validates that the data is a list of a tuple of strings and is non-empty"""
     if data is None or len(data) == 0:
@@ -56,10 +55,29 @@
     return True
 
 
-def _token_count_eval_fn(predictions, targets, metrics):
-=======
+def _validate_and_fix_text_tuple_data(data, metric_name, column_name):
+    """Validates that the data is a list of a tuple of strings and is non-empty"""
+    if data is None or len(data) == 0:
+        return False
+
+    for row, tup in enumerate(data):
+        if not isinstance(tup, tuple) or not all(isinstance(val, str) for val in tup):
+            if isinstance(tup, str):
+                # Single entry tuples get unpacked.
+                # So if the entry is a string, put them back into a tuple.
+                data[row] = (tup,)
+            else:
+                _logger.warning(
+                    f"Cannot calculate {metric_name} for non-tuple[str] inputs."
+                    f"Row {row} of column {column_name} has a non-tuple[str] value of:"
+                    f"{tup}. Skipping metric logging."
+                )
+                return False
+
+    return True
+
+
 def _token_count_eval_fn(predictions, targets=None, metrics=None):
->>>>>>> 4e947e94
     import tiktoken
 
     # ref: https://github.com/openai/tiktoken/issues/75
