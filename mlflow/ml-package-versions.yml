sklearn:
  package_info:
    pip_release: "scikit-learn"
    install_dev: |
      if [ ! -d "$CACHE_DIR" ] || [ -z $(find $CACHE_DIR -type f -name "scikit_learn-*.whl") ]; then
        pip wheel --no-deps --wheel-dir $CACHE_DIR git+https://github.com/scikit-learn/scikit-learn.git
      fi
      pip install $CACHE_DIR/scikit_learn-*.whl

  models:
    minimum: "0.22.1"
    maximum: "1.1.2"
    run: |
      pytest tests/sklearn/test_sklearn_model_export.py

  autologging:
    minimum: "0.22.1"
    maximum: "1.1.2"
    requirements:
      ">= 0.0.0": ["matplotlib"]
    run: |
      pytest tests/sklearn/test_sklearn_autolog.py

      # Ensure sklearn autologging works without matplotlib
      pip uninstall -q -y matplotlib
      pytest tests/sklearn/test_sklearn_autolog_without_matplotlib.py

pytorch:
  package_info:
    pip_release: "torch"
    install_dev: |
      pip install --upgrade --pre torch -f https://download.pytorch.org/whl/nightly/cpu/torch_nightly.html

  models:
    minimum: "1.6.0"
    maximum: "1.12.1"
    requirements::
      ">= 0.0.0": ["torchvision", "scikit-learn", "transformers"]
    run: |
      pytest tests/pytorch/test_pytorch_model_export.py tests/pytorch/test_pytorch_metric_value_conversion_utils.py

pytorch-lightning:
  package_info:
    pip_release: "pytorch-lightning"
    install_dev: |
      pip install git+https://github.com/PytorchLightning/pytorch-lightning.git

  autologging:
    minimum: "1.0.5"
<<<<<<< HEAD
    maximum: "1.7.6"
=======
    maximum: "1.7.7"
>>>>>>> ca98d871
    requirements:
      ">= 0.0.0": ["scikit-learn", "torchvision", "protobuf<4.0.0"]
      "< 1.2.0": ["torch<1.11.0"]
      # torchmetrics==0.8.0 released a breaking change for versions 1.3 and 1.4 where
      # torchmetrics dependency was defined as non-upper-bounded in its requirements.
      # see: https://github.com/PyTorchLightning/metrics/commit/c537c9b3e8e801772a7e5670ff273321ed26e77b
      # for the removed function that causes pytorch-lightning imports to fail with torchmetrics==0.8.0
      ">= 1.3.0, < 1.5.0": ["torchmetrics<0.8.0"]
    run: |
      pytest tests/pytorch/test_pytorch_autolog.py

tensorflow:
  package_info:
    pip_release: "tensorflow"
    install_dev: |
      pip install tf-nightly

  models:
    minimum: "2.3.0"
    maximum: "2.10.0"
    requirements:
      # Requirements to run tests for keras
      ">= 0.0.0": ["scikit-learn", "pyspark", "pyarrow", "transformers"]
      "< 2.6.0": [ "protobuf<4.0.0" ]
    run: |
      pytest \
        tests/tensorflow/test_load_saved_tensorflow_estimator.py \
        tests/tensorflow/test_tensorflow2_core_model_export.py \
        tests/tensorflow/test_tensorflow2_metric_value_conversion_utils.py \
        tests/tensorflow/test_keras_model_export.py \
        tests/tensorflow/test_keras_pyfunc_model_works_with_all_input_types.py

  autologging:
    minimum: "2.3.0"
    maximum: "2.10.0"
    requirements:
      "== dev": ["scikit-learn"]
<<<<<<< HEAD
=======
    run: |
      pytest tests/tensorflow/test_tensorflow2_autolog.py

      if [ "$PACKAGE_VERSION" == "dev" ]; then
        pytest tests/keras/test_keras_autolog.py
      fi

keras:
  package_info:
    pip_release: "keras"

  models:
    minimum: "2.3.0"
    maximum: "2.10.0"
    requirements:
      ">= 0.0.0": ["scikit-learn", "pyspark", "pyarrow"]
      "<= 2.3.1": ["tensorflow==2.2.1", "transformers<=4.11.3"]
      "> 2.3.1, < 2.6.0": ["tensorflow<2.5.0", "transformers"]
      "< 2.6.0": ["protobuf<4.0.0"]
      ">= 2.6.0": ["tensorflow", "transformers"]
    run: |
      pytest tests/keras/test_keras_model_export.py

  autologging:
    minimum: "2.3.0"
    maximum: "2.10.0"
    requirements:
      # keras 2.3.1 is incompatible with tensorflow > 2.2.1 and causes the issue reported here:
      # https://github.com/tensorflow/tensorflow/issues/38589
      "<= 2.3.1": ["tensorflow==2.2.1"]
      "> 2.3.1, < 2.6.0": ["tensorflow<2.5.0"]
>>>>>>> ca98d871
      "< 2.6.0": ["protobuf<4.0.0"]
    run: |
      pytest tests/tensorflow/test_tensorflow2_autolog.py

xgboost:
  package_info:
    pip_release: "xgboost"
    install_dev: |
      pip install git+https://github.com/dmlc/xgboost.git#subdirectory=python-package

  models:
    minimum: "1.1.1"
    maximum: "1.6.2"
    requirements:
      ">= 0.0.0": ["scikit-learn"]
    run: |
      pytest tests/xgboost/test_xgboost_model_export.py

  autologging:
    minimum: "1.1.1"
    maximum: "1.6.2"
    requirements:
      ">= 0.0.0": ["scikit-learn", "matplotlib"]
    run: |
      pytest tests/xgboost/test_xgboost_autolog.py

lightgbm:
  package_info:
    pip_release: "lightgbm"
    install_dev: |
      pip install git+https://github.com/microsoft/LightGBM.git#subdirectory=python-package

  models:
    minimum: "2.3.1"
    maximum: "3.3.3"
    requirements:
      ">= 0.0.0": ["scikit-learn"]
    run: |
      pytest tests/lightgbm/test_lightgbm_model_export.py

  autologging:
    minimum: "2.3.1"
    maximum: "3.3.3"
    requirements:
      ">= 0.0.0": ["scikit-learn", "matplotlib"]
    run: |
      pytest tests/lightgbm/test_lightgbm_autolog.py

catboost:
  package_info:
    pip_release: "catboost"
    install_dev: |
      # The cross-version-tests workflow runs this command with the environment variable `CACHE_DIR`
      if [ ! -d "$CACHE_DIR" ] || [ -z $(find $CACHE_DIR -type f -name "catboost-*.whl") ]; then
        pip wheel --no-deps --wheel-dir $CACHE_DIR \
          git+https://github.com/catboost/catboost.git#subdirectory=catboost/python-package
      fi
      pip install $CACHE_DIR/catboost-*.whl

  models:
    minimum: "0.23.1"
    maximum: "1.1"
    requirements:
      ">= 0.0.0": ["scikit-learn"]
    run: |
      pytest tests/catboost/test_catboost_model_export.py

gluon:
  package_info:
    pip_release: "mxnet"
    install_dev: |
      pip install --pre mxnet -f https://dist.mxnet.io/python/cpu

  models:
    minimum: "1.5.1"
    maximum: "1.9.1"
    unsupported: ["1.8.0"] # MXNet 1.8.0 is a flawed release that we don't expect to work with
    run: |
      # Install libopenblas-dev for mxnet 1.8.0.post0
      sudo apt-get update -y
      sudo apt-get install libopenblas-dev -y
      pytest tests/gluon/test_gluon_model_export.py

  autologging:
    minimum: "1.5.1"
    maximum: "1.9.1"
    unsupported: ["1.8.0"] # MXNet 1.8.0 is a flawed release that we don't expect to work with
    run: |
      pytest tests/gluon/test_gluon_autolog.py

fastai:
  package_info:
    pip_release: "fastai"

  models:
    minimum: "2.4.1"
    maximum: "2.7.9"
    requirements:
      ">= 0.0.0": [torch, torchvision]
    run: |
      pytest tests/fastai/test_fastai_model_export.py

  autologging:
    minimum: "2.4.1"
    maximum: "2.7.9"
    requirements:
      ">= 0.0.0": [torch, torchvision]
    run: |
      pytest tests/fastai/test_fastai_autolog.py

onnx:
  package_info:
    pip_release: "onnx"
    install_dev: |
      # This workflow describes how to build a wheel for Linux:
      # https://github.com/onnx/onnx/blob/51a7d932356cbb1205341660a4a52f8c121d8f4b/.github/workflows/release_linux_x86_64.yml

      auth_header="$(git config --local --get http.https://github.com/.extraheader)"
      tmp_dir=$(mktemp -d)
      git clone https://github.com/onnx/onnx.git $tmp_dir
      cd $tmp_dir
      git submodule sync --recursive
      git -c "http.extraheader=$auth_header" -c protocol.version=2 submodule update --init --force --recursive --depth=1

      # Build wheel
      python_version=$(python -c 'import sys; print(".".join(map(str, sys.version_info[:2])))')
      docker run --rm -v $(pwd):/github/workspace --workdir /github/workspace --entrypoint bash \
        quay.io/pypa/manylinux2014_x86_64 .github/workflows/manylinux/entrypoint.sh $python_version manylinux2014_x86_64 pull_request

      # Install wheel
      pip install dist/*manylinux2014_x86_64.whl

  models:
    minimum: "1.5.0"
    maximum: "1.12.0"
    requirements:
      ">= 0.0.0": ["onnxruntime", "torch", "scikit-learn", "protobuf<4.0.0"]
    run: |
      pytest tests/onnx/test_onnx_model_export.py

spacy:
  package_info:
    pip_release: "spacy"
    install_dev: |
      pip install git+https://github.com/explosion/spaCy.git

  models:
    minimum: "2.2.4"
    maximum: "3.4.1"
    requirements:
      ">= 0.0.0": ["scikit-learn", "click<8.1.0"]
      "<= 3.0.8": ["flask<2.1.0"]
    run: |
      pytest tests/spacy/test_spacy_model_export.py

statsmodels:
  package_info:
    pip_release: "statsmodels"
    install_dev: |
      pip install git+https://github.com/statsmodels/statsmodels.git

  models:
    minimum: "0.11.1"
    maximum: "0.13.2"
    run: |
      pytest tests/statsmodels/test_statsmodels_model_export.py

  autologging:
    minimum: "0.11.1"
    maximum: "0.13.2"
    run: |
      pytest tests/statsmodels/test_statsmodels_autolog.py

spark:
  package_info:
    pip_release: "pyspark"
    install_dev: |
      # The cross-version-tests workflow runs this command with the environment variable `CACHE_DIR`
      if [ ! -d "$CACHE_DIR" ] || [ -z $(find $CACHE_DIR -type f -name "pyspark-*.whl") ]; then
        # Build wheel from source
        temp_dir=$(mktemp -d)
        git clone --depth 1 https://github.com/apache/spark.git $temp_dir
        git --git-dir=$temp_dir/.git rev-parse HEAD
        cd $temp_dir
        ./build/mvn -DskipTests --no-transfer-progress clean package
        cd python
        python setup.py bdist_wheel --dist-dir $CACHE_DIR
      fi
      pip install $CACHE_DIR/pyspark-*.whl

  models:
    minimum: "3.0.0"
    maximum: "3.4.0"
    # NB: Allow unreleased maximum versions for the pyspark package to support models and
    # autologging use cases in environments where newer versions of pyspark are available
    # prior to their release on PyPI (e.g. Databricks)
    allow_unreleased_max_version: True
    requirements:
      ">= 0.0.0": ["boto3", "scikit-learn", "pyarrow"]
    run: |
      SAGEMAKER_OUT=$(mktemp)
      if mlflow sagemaker build-and-push-container --no-push --mlflow-home . > $SAGEMAKER_OUT 2>&1; then
        echo "Sagemaker container build succeeded.";
      else
        echo "Sagemaker container build failed, output:";
        cat $SAGEMAKER_OUT;
        exit 1
      fi
      pytest tests/spark --ignore tests/spark/autologging

  autologging:
    minimum: "3.0.0"
    maximum: "3.4.0"
    # NB: Allow unreleased maximum versions for the pyspark package to support models and
    # autologging use cases in environments where newer versions of pyspark are available
    # prior to their release on PyPI (e.g. Databricks)
    allow_unreleased_max_version: True
    requirements:
      ">= 0.0.0": ["scikit-learn"]
    run: |
      find tests/spark/autologging/ml -name 'test*.py' | xargs -L 1 pytest

      # TODO: Fix spark datasource autologging and test it against non-preview versions of pyspark
      if [ "$(pip show pyspark | grep Version | cut -d' ' -f2)" = "3.0.0" ]; then
        YELLOW='\033[33;1;4m'
        NO_COLOR='\033[0m'
        echo -e "${YELLOW}WARNING: Spark datasource autologging currently only works for Spark 3.0.0-preview.${NO_COLOR}"
        pip uninstall -y pyspark
        ./dev/setup-spark-datasource-autologging.sh
        find tests/spark/autologging/datasource -name 'test*.py' | xargs -L 1 pytest
      fi

mleap:
  package_info:
    pip_release: "mleap"

  models:
    minimum: "0.16.1"
    maximum: "0.20.0"
    requirements:
      "<= 0.17.0": ["pyspark==2.4.5"]
      "> 0.17.0": ["pyspark==3.0.2"]
    run: |
      SAGEMAKER_OUT=$(mktemp)
      if mlflow sagemaker build-and-push-container --no-push --mlflow-home . > $SAGEMAKER_OUT 2>&1; then
        echo "Sagemaker container build succeeded.";
      else
        echo "Sagemaker container build failed, output:";
        cat $SAGEMAKER_OUT;
        exit 1
      fi
      pytest tests/mleap/test_mleap_model_export.py

prophet:
  package_info:
    pip_release: "prophet"
    install_dev: |
      if [ ! -d "$CACHE_DIR" ] || [ -z $(find $CACHE_DIR -type f -name "prophet-*.whl") ]; then
        pip wheel --no-deps --wheel-dir $CACHE_DIR git+https://github.com/facebook/prophet.git#subdirectory=python
      fi
      pip install $CACHE_DIR/prophet-*.whl

  models:
    minimum: "1.0.1"
    maximum: "1.1.1"
    run: |
      pytest tests/prophet/test_prophet_model_export.py

pmdarima:
  package_info:
    pip_release: "pmdarima"
    install_dev: |
      if [ ! -d "$CACHE_DIR" ] || [ -z $(find $CACHE_DIR -type f -name "pmdarima-*.whl") ]; then
        pip install Cython
        pip wheel --no-deps --wheel-dir $CACHE_DIR git+https://github.com/alkaline-ml/pmdarima.git
      fi
      pip install $CACHE_DIR/pmdarima-*.whl

  models:
    minimum: "1.8.0"
    maximum: "2.0.1"
    requirements:
      ">= 0.0.0": ["prophet"]
    run: |
      pytest tests/pmdarima/test_pmdarima_model_export.py

diviner:
  package_info:
    pip_release: "diviner"
    install_dev: |
      pip install git+https://github.com/databricks/diviner.git

  models:
    minimum: "0.1.0"
    maximum: "0.1.1"
    requirements:
      # https://github.com/alan-turing-institute/sktime/issues/2898
      ">= 0.0": ["cmdstanpy!=1.0.2"]
      "<= 0.1.0": ["pmdarima<2.0.0"]
    run: |
      pytest tests/diviner/test_diviner_model_export.py<|MERGE_RESOLUTION|>--- conflicted
+++ resolved
@@ -47,11 +47,7 @@
 
   autologging:
     minimum: "1.0.5"
-<<<<<<< HEAD
-    maximum: "1.7.6"
-=======
     maximum: "1.7.7"
->>>>>>> ca98d871
     requirements:
       ">= 0.0.0": ["scikit-learn", "torchvision", "protobuf<4.0.0"]
       "< 1.2.0": ["torch<1.11.0"]
@@ -89,40 +85,6 @@
     maximum: "2.10.0"
     requirements:
       "== dev": ["scikit-learn"]
-<<<<<<< HEAD
-=======
-    run: |
-      pytest tests/tensorflow/test_tensorflow2_autolog.py
-
-      if [ "$PACKAGE_VERSION" == "dev" ]; then
-        pytest tests/keras/test_keras_autolog.py
-      fi
-
-keras:
-  package_info:
-    pip_release: "keras"
-
-  models:
-    minimum: "2.3.0"
-    maximum: "2.10.0"
-    requirements:
-      ">= 0.0.0": ["scikit-learn", "pyspark", "pyarrow"]
-      "<= 2.3.1": ["tensorflow==2.2.1", "transformers<=4.11.3"]
-      "> 2.3.1, < 2.6.0": ["tensorflow<2.5.0", "transformers"]
-      "< 2.6.0": ["protobuf<4.0.0"]
-      ">= 2.6.0": ["tensorflow", "transformers"]
-    run: |
-      pytest tests/keras/test_keras_model_export.py
-
-  autologging:
-    minimum: "2.3.0"
-    maximum: "2.10.0"
-    requirements:
-      # keras 2.3.1 is incompatible with tensorflow > 2.2.1 and causes the issue reported here:
-      # https://github.com/tensorflow/tensorflow/issues/38589
-      "<= 2.3.1": ["tensorflow==2.2.1"]
-      "> 2.3.1, < 2.6.0": ["tensorflow<2.5.0"]
->>>>>>> ca98d871
       "< 2.6.0": ["protobuf<4.0.0"]
     run: |
       pytest tests/tensorflow/test_tensorflow2_autolog.py
