--- conflicted
+++ resolved
@@ -344,7 +344,21 @@
       fi
       pytest tests/mleap/test_mleap_model_export.py --large
 
-<<<<<<< HEAD
+prophet:
+  package_info:
+    pip_release: "prophet"
+    install_dev: |
+      if [ ! -d "$CACHE_DIR" ] || [ -z $(find $CACHE_DIR -type f -name "prophet-*.whl") ]; then
+        pip wheel --no-deps --wheel-dir $CACHE_DIR git+https://github.com/facebook/prophet.git#subdirectory=python
+      fi
+      pip install $CACHE_DIR/prophet-*.whl
+
+  models:
+    minimum: "1.0.1"
+    maximum: "1.0.1"
+    run: |
+      pytest tests/prophet/test_prophet_model_export.py --large
+
 pmdarima:
   package_info:
     pip_release: "pmdarima"
@@ -359,20 +373,4 @@
     maximum: "1.8.5"
     requirements: ["prophet"]
     run: |
-      pytest tests/pmdarima/test_pmdarima_model_export.py --large
-=======
-prophet:
-  package_info:
-    pip_release: "prophet"
-    install_dev: |
-      if [ ! -d "$CACHE_DIR" ] || [ -z $(find $CACHE_DIR -type f -name "prophet-*.whl") ]; then
-        pip wheel --no-deps --wheel-dir $CACHE_DIR git+https://github.com/facebook/prophet.git#subdirectory=python
-      fi
-      pip install $CACHE_DIR/prophet-*.whl
-
-  models:
-    minimum: "1.0.1"
-    maximum: "1.0.1"
-    run: |
-      pytest tests/prophet/test_prophet_model_export.py --large
->>>>>>> e8db119c
+      pytest tests/pmdarima/test_pmdarima_model_export.py --large