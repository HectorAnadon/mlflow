<project xmlns="http://maven.apache.org/POM/4.0.0" xmlns:xsi="http://www.w3.org/2001/XMLSchema-instance"
  xsi:schemaLocation="http://maven.apache.org/POM/4.0.0 http://maven.apache.org/maven-v4_0_0.xsd">
  <modelVersion>4.0.0</modelVersion>

  <parent>
    <groupId>org.mlflow</groupId>
    <artifactId>mlflow-parent</artifactId>
<<<<<<< HEAD
    <version>2.3.1</version>
=======
    <version>2.3.2-SNAPSHOT</version>
>>>>>>> 65347636
    <relativePath>../pom.xml</relativePath>
  </parent>

  <artifactId>mlflow-client</artifactId>
  <packaging>jar</packaging>
  <name>MLflow Tracking API</name>
  <url>http://mlflow.org</url>
  <properties>
    <mlflow.shade.packageName>org.mlflow_project</mlflow.shade.packageName>
  </properties>

  <dependencies>
    <dependency>
      <groupId>org.slf4j</groupId>
      <artifactId>slf4j-api</artifactId>
    </dependency>
    <dependency>
      <groupId>org.apache.httpcomponents</groupId>
      <artifactId>httpclient</artifactId>
    </dependency>
    <dependency>
      <groupId>com.google.protobuf</groupId>
      <artifactId>protobuf-java</artifactId>
    </dependency>
    <dependency>
      <groupId>com.google.protobuf</groupId>
      <artifactId>protobuf-java-util</artifactId>
    </dependency>
    <dependency>
      <groupId>commons-io</groupId>
      <artifactId>commons-io</artifactId>
    </dependency>
    <dependency>
      <groupId>org.ini4j</groupId>
      <artifactId>ini4j</artifactId>
    </dependency>

    <!-- Test dependencies -->
    <dependency>
      <groupId>org.testng</groupId>
      <artifactId>testng</artifactId>
      <scope>test</scope>
    </dependency>
    <dependency>
      <groupId>org.slf4j</groupId>
      <artifactId>slf4j-jdk14</artifactId>
      <scope>test</scope>
    </dependency>
    <dependency>
      <groupId>org.mockito</groupId>
      <artifactId>mockito-core</artifactId>
      <scope>test</scope>
    </dependency>
  </dependencies>

  <build>
    <plugins>
      <plugin>
        <groupId>org.apache.maven.plugins</groupId>
        <artifactId>maven-checkstyle-plugin</artifactId>
      </plugin>
      <plugin>
        <groupId>org.apache.maven.plugins</groupId>
        <artifactId>maven-javadoc-plugin</artifactId>
        <configuration>
          <sourcepath>${project.basedir}/src/main/java</sourcepath>
          <excludePackageNames>com.databricks.api.proto.databricks:org.mlflow.scalapb_interface:org.mlflow.tracking.samples:org.mlflow.artifacts</excludePackageNames>
          <groups>
            <group>
              <title>Tracking API</title>
              <packages>org.mlflow.tracking:org.mlflow.tracking.*</packages>
            </group>
          </groups>
        </configuration>
      </plugin>
      <plugin>
        <groupId>org.apache.maven.plugins</groupId>
        <artifactId>maven-source-plugin</artifactId>
      </plugin>

      <plugin>
        <!--
        We construct a comprehensive shaded artifact so that we do not require that downstream
        clients pick particular versions of protobuf, guava, apache http, and apache commons.
        -->
        <groupId>org.apache.maven.plugins</groupId>
        <artifactId>maven-shade-plugin</artifactId>
        <configuration>
          <minimizeJar>false</minimizeJar>
          <shadedArtifactAttached>false</shadedArtifactAttached>
          <artifactSet>
            <includes>
              <include>com.google.protobuf:protobuf-java</include>
              <include>com.google.protobuf:protobuf-java-util</include>
              <include>org.apache.httpcomponents:httpclient</include>
              <include>com.google.guava:guava</include>
              <include>com.google.code.gson:gson</include>
              <include>commons-codec:commons-codec</include>
              <include>commons-io:commons-io</include>
              <include>commons-logging:commons-logging</include>
              <include>org.apache.httpcomponents:httpcore</include>
              <include>org.ini4j:ini4j</include>
            </includes>
          </artifactSet>
          <relocations>
            <relocation>
              <pattern>com.google</pattern>
              <shadedPattern>${mlflow.shade.packageName}.google</shadedPattern>
            </relocation>
            <relocation>
              <pattern>org.apache.commons</pattern>
              <shadedPattern>${mlflow.shade.packageName}.apachecommons</shadedPattern>
            </relocation>
            <relocation>
              <pattern>org.apache.http</pattern>
              <shadedPattern>${mlflow.shade.packageName}.apachehttp</shadedPattern>
            </relocation>
            <relocation>
              <!-- We have to move this package as it conflicts with other Databricks jars. -->
              <pattern>com.databricks.api.proto.databricks</pattern>
              <shadedPattern>${mlflow.shade.packageName}.databricks</shadedPattern>
            </relocation>
            <relocation>
              <pattern>org.ini4j</pattern>
              <shadedPattern>${mlflow.shade.packageName}.ini4j</shadedPattern>
            </relocation>
          </relocations>
          <transformers>
            <transformer implementation="org.apache.maven.plugins.shade.resource.DontIncludeResourceTransformer">
              <resources>
                <resource>public-suffix-list.txt</resource>
                <resource>log4j.properties</resource>
                <resource>.proto</resource>
              </resources>
            </transformer>
          </transformers>
        </configuration>
        <executions>
          <execution>
            <phase>package</phase>
            <goals>
              <goal>shade</goal>
            </goals>
          </execution>
        </executions>
      </plugin>
      </plugins>
  </build>
  <profiles>
    <profile>
      <id>do-sign</id>
    </profile>
  </profiles>
</project><|MERGE_RESOLUTION|>--- conflicted
+++ resolved
@@ -5,11 +5,7 @@
   <parent>
     <groupId>org.mlflow</groupId>
     <artifactId>mlflow-parent</artifactId>
-<<<<<<< HEAD
-    <version>2.3.1</version>
-=======
-    <version>2.3.2-SNAPSHOT</version>
->>>>>>> 65347636
+    <version>2.3.2</version>
     <relativePath>../pom.xml</relativePath>
   </parent>
 
