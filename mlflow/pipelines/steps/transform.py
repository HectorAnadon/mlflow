import importlib
import logging
import os
import sys
import time

import cloudpickle
from packaging.version import Version

from mlflow.pipelines.artifacts import DataframeArtifact, TransformerArtifact
from mlflow.pipelines.cards import BaseCard
from mlflow.pipelines.step import BaseStep
from mlflow.pipelines.step import StepClass
from mlflow.pipelines.utils.execution import get_step_output_path
from mlflow.pipelines.utils.step import get_pandas_data_profiles
<<<<<<< HEAD
from mlflow.pipelines.utils.tracking import get_pipeline_tracking_config
=======
from mlflow.pipelines.utils.tracking import get_pipeline_tracking_config, TrackingConfig
from mlflow.exceptions import MlflowException, INVALID_PARAMETER_VALUE
>>>>>>> ca98d871

_logger = logging.getLogger(__name__)


def _generate_feature_names(num_features):
    max_length = len(str(num_features))
    return ["f_" + str(i).zfill(max_length) for i in range(num_features)]


def _get_output_feature_names(transformer, num_features, input_features):
    import sklearn

    # `get_feature_names_out` was introduced in scikit-learn 1.0.0.
    if Version(sklearn.__version__) < Version("1.0.0"):
        return _generate_feature_names(num_features)

    try:
        # `get_feature_names_out` fails if `transformer` contains a transformer that doesn't
        # implement `get_feature_names_out`. For example, `FunctionTransformer` only implements
        # `get_feature_names_out` when it's instantiated with `feature_names_out`.
        # In scikit-learn >= 1.1.0, all transformers implement `get_feature_names_out`.
        # In scikit-learn == 1.0.*, some transformers implement `get_feature_names_out`.
        return transformer.get_feature_names_out(input_features)
    except Exception as e:
        _logger.warning(
            f"Failed to get output feature names with `get_feature_names_out`: {e}. "
            "Falling back to using auto-generated feature names."
        )
        return _generate_feature_names(num_features)


class TransformStep(BaseStep):
    def __init__(self, step_config, pipeline_root):  # pylint: disable=useless-super-delegation
        super().__init__(step_config, pipeline_root)
        self.tracking_config = TrackingConfig.from_dict(self.step_config)

    def _validate_and_apply_step_config(self):
        self.target_col = self.step_config.get("target_col")
        if self.target_col is None:
            raise MlflowException(
                "Missing target_col config in pipeline config.",
                error_code=INVALID_PARAMETER_VALUE,
            )
        self.run_end_time = None
        self.execution_duration = None
<<<<<<< HEAD
        self.target_col = self.step_config.get("target_col")
        self.skip_data_profiling = self.step_config.get("skip_data_profiling", False)
        (self.transformer_module_name, self.transformer_method_name,) = self.step_config[
            "transformer_method"
        ].rsplit(".", 1)
=======
        self.skip_data_profiling = self.step_config.get("skip_data_profiling", False)
>>>>>>> ca98d871

    def _run(self, output_directory):
        import pandas as pd

        run_start_time = time.time()

        train_data_path = get_step_output_path(
            pipeline_root_path=self.pipeline_root,
            step_name="split",
            relative_path="train.parquet",
        )
        train_df = pd.read_parquet(train_data_path)

        validation_data_path = get_step_output_path(
            pipeline_root_path=self.pipeline_root,
            step_name="split",
            relative_path="validation.parquet",
        )
        validation_df = pd.read_parquet(validation_data_path)

        sys.path.append(self.pipeline_root)

        def get_identity_transformer():
            from sklearn.pipeline import Pipeline
            from sklearn.preprocessing import FunctionTransformer

            return Pipeline(steps=[("identity", FunctionTransformer())])

<<<<<<< HEAD
        transformer_fn = getattr(
            importlib.import_module(self.transformer_module_name), self.transformer_method_name
        )
        transformer = transformer_fn()
=======
        method_config = self.step_config.get("transformer_method")
        if method_config:
            (
                transformer_module_name,
                transformer_method_name,
            ) = method_config.rsplit(".", 1)
            transformer_fn = getattr(
                importlib.import_module(transformer_module_name), transformer_method_name
            )
            transformer = transformer_fn()
>>>>>>> ca98d871
        transformer = transformer if transformer else get_identity_transformer()
        transformer.fit(train_df.drop(columns=[self.target_col]))

        def transform_dataset(dataset):
            features = dataset.drop(columns=[self.target_col])
            transformed_features = transformer.transform(features)
            if not isinstance(transformed_features, pd.DataFrame):
                num_features = transformed_features.shape[1]
                columns = _get_output_feature_names(transformer, num_features, features.columns)
                transformed_features = pd.DataFrame(transformed_features, columns=columns)
            transformed_features[self.target_col] = dataset[self.target_col].values
            return transformed_features

        train_transformed = transform_dataset(train_df)
        validation_transformed = transform_dataset(validation_df)

        with open(os.path.join(output_directory, "transformer.pkl"), "wb") as f:
            cloudpickle.dump(transformer, f)

        train_transformed.to_parquet(
            os.path.join(output_directory, "transformed_training_data.parquet")
        )
        validation_transformed.to_parquet(
            os.path.join(output_directory, "transformed_validation_data.parquet")
        )

        self.run_end_time = time.time()
        self.execution_duration = self.run_end_time - run_start_time

        return self._build_profiles_and_card(train_df, train_transformed, transformer)

    def _build_profiles_and_card(self, train_df, train_transformed, transformer) -> BaseCard:
        # Build card
        card = BaseCard(self.pipeline_name, self.name)

        if not self.skip_data_profiling:
            # Tab 1: build profiles for train_transformed
            train_transformed_profile = get_pandas_data_profiles(
                [["Profile of Train Transformed Dataset", train_transformed]]
            )
            card.add_tab("Data Profile (Train Transformed)", "{{PROFILE}}").add_pandas_profile(
                "PROFILE", train_transformed_profile
            )

        # Tab 3: transformer diagram
        from sklearn.utils import estimator_html_repr
        from sklearn import set_config

        set_config(display="diagram")
        transformer_repr = estimator_html_repr(transformer)
        card.add_tab("Transformer", "{{TRANSFORMER}}").add_html("TRANSFORMER", transformer_repr)

        # Tab 4: transformer input schema
        card.add_tab("Input Schema", "{{INPUT_SCHEMA}}").add_html(
            "INPUT_SCHEMA",
            BaseCard.render_table({"Name": n, "Type": t} for n, t in train_df.dtypes.items()),
        )

        # Tab 5: transformer output schema
        try:
            card.add_tab("Output Schema", "{{OUTPUT_SCHEMA}}").add_html(
                "OUTPUT_SCHEMA",
                BaseCard.render_table(
                    {"Name": n, "Type": t} for n, t in train_transformed.dtypes.items()
                ),
            )
        except Exception as e:
            card.add_tab("Output Schema", "{{OUTPUT_SCHEMA}}").add_html(
                "OUTPUT_SCHEMA", f"Failed to extract transformer schema. Error: {e}"
            )

        # Tab 6: transformer output data preview
        card.add_tab("Data Preview", "{{DATA_PREVIEW}}").add_html(
            "DATA_PREVIEW", BaseCard.render_table(train_transformed.head())
        )

        # Tab 7: run summary
        (
            card.add_tab(
                "Run Summary",
                """
                {{ EXE_DURATION }}
                {{ LAST_UPDATE_TIME }}
                """,
            )
        )

        return card

    @classmethod
    def from_pipeline_config(cls, pipeline_config, pipeline_root):
        step_config = {}
        if pipeline_config.get("steps", {}).get("transform", {}) is not None:
            step_config.update(pipeline_config.get("steps", {}).get("transform", {}))
        step_config["target_col"] = pipeline_config.get("target_col")
        step_config.update(
            get_pipeline_tracking_config(
                pipeline_root_path=pipeline_root,
                pipeline_config=pipeline_config,
            ).to_dict()
        )
        return cls(step_config, pipeline_root)

    @property
    def name(self):
        return "transform"

    def get_artifacts(self):
        return [
            DataframeArtifact(
                "transformed_training_data",
                self.pipeline_root,
                self.name,
                "transformed_training_data.parquet",
            ),
            DataframeArtifact(
                "transformed_validation_data",
                self.pipeline_root,
                self.name,
                "transformed_validation_data.parquet",
            ),
            TransformerArtifact(
                "transformer", self.pipeline_root, self.name, self.tracking_config.tracking_uri
            ),
        ]

    def step_class(self):
        return StepClass.TRAINING<|MERGE_RESOLUTION|>--- conflicted
+++ resolved
@@ -13,12 +13,8 @@
 from mlflow.pipelines.step import StepClass
 from mlflow.pipelines.utils.execution import get_step_output_path
 from mlflow.pipelines.utils.step import get_pandas_data_profiles
-<<<<<<< HEAD
-from mlflow.pipelines.utils.tracking import get_pipeline_tracking_config
-=======
 from mlflow.pipelines.utils.tracking import get_pipeline_tracking_config, TrackingConfig
 from mlflow.exceptions import MlflowException, INVALID_PARAMETER_VALUE
->>>>>>> ca98d871
 
 _logger = logging.getLogger(__name__)
 
@@ -64,15 +60,7 @@
             )
         self.run_end_time = None
         self.execution_duration = None
-<<<<<<< HEAD
-        self.target_col = self.step_config.get("target_col")
         self.skip_data_profiling = self.step_config.get("skip_data_profiling", False)
-        (self.transformer_module_name, self.transformer_method_name,) = self.step_config[
-            "transformer_method"
-        ].rsplit(".", 1)
-=======
-        self.skip_data_profiling = self.step_config.get("skip_data_profiling", False)
->>>>>>> ca98d871
 
     def _run(self, output_directory):
         import pandas as pd
@@ -101,12 +89,6 @@
 
             return Pipeline(steps=[("identity", FunctionTransformer())])
 
-<<<<<<< HEAD
-        transformer_fn = getattr(
-            importlib.import_module(self.transformer_module_name), self.transformer_method_name
-        )
-        transformer = transformer_fn()
-=======
         method_config = self.step_config.get("transformer_method")
         if method_config:
             (
@@ -117,7 +99,6 @@
                 importlib.import_module(transformer_module_name), transformer_method_name
             )
             transformer = transformer_fn()
->>>>>>> ca98d871
         transformer = transformer if transformer else get_identity_transformer()
         transformer.fit(train_df.drop(columns=[self.target_col]))
 
