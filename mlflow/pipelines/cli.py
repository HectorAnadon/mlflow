--- conflicted
+++ resolved
@@ -110,9 +110,5 @@
     """
     Get the location of an artifact output from the pipeline.
     """
-<<<<<<< HEAD
-    artifact_location = Pipeline(profile=profile)._get_artifact_path(artifact)
-=======
     artifact_location = Pipeline(profile=profile)._get_artifact(artifact).path()
->>>>>>> ca98d871
     click.echo(artifact_location)